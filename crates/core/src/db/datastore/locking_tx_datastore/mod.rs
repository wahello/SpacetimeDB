mod btree_index;
mod sequence;
mod table;

use itertools::Itertools;
use nonempty::NonEmpty;
use parking_lot::{lock_api::ArcMutexGuard, Mutex, RawMutex};

use self::{
    btree_index::{BTreeIndex, BTreeIndexRangeIter},
    sequence::Sequence,
    table::Table,
};
use anyhow::anyhow;
use std::collections::hash_map::DefaultHasher;
use std::hash::Hasher;
use std::ops::Deref;
use std::time::{Duration, Instant};
use std::{
    borrow::Cow,
    collections::{BTreeMap, BTreeSet, HashMap},
    ops::RangeBounds,
    sync::Arc,
    vec,
};

use super::{
    system_tables::{
        system_tables, StColumnRow, StIndexRow, StSequenceRow, StTableRow, SystemTable, ST_COLUMNS_ID, ST_INDEXES_ID,
        ST_SEQUENCES_ID, ST_TABLES_ID,
    },
    traits::{self, DataRow, MutTx, MutTxDatastore, TxData, TxDatastore},
};
use crate::db::datastore::system_tables;
use crate::db::datastore::system_tables::{
    st_constraints_schema, st_module_schema, table_name_is_system, StColumnFields, StConstraintFields, StConstraintRow,
    StIndexFields, StModuleRow, StSequenceFields, StTableFields, ST_CONSTRAINTS_ID, ST_MODULE_ID, WASM_MODULE,
};
use crate::db::db_metrics::{DB_METRICS, MAX_TX_CPU_TIME};
use crate::execution_context::{ExecutionContext, WorkloadType};
use crate::{
    db::datastore::traits::{TxOp, TxRecord},
    db::{
        datastore::system_tables::{st_columns_schema, st_indexes_schema, st_sequences_schema, st_table_schema},
        messages::{transaction::Transaction, write::Operation},
        ostorage::ObjectDB,
    },
    error::{DBError, TableError},
};
<<<<<<< HEAD
use anyhow::anyhow;
use nonempty::NonEmpty;
use parking_lot::{
    lock_api::{ArcMutexGuard, ArcRwLockWriteGuard},
    Mutex, RawMutex, RawRwLock, RwLock,
};
=======
>>>>>>> 4ef1bd52
use spacetimedb_lib::Address;
use spacetimedb_primitives::*;
use spacetimedb_sats::data_key::{DataKey, ToDataKey};
use spacetimedb_sats::db::def::*;
use spacetimedb_sats::hash::Hash;
use spacetimedb_sats::relation::RelValue;
use spacetimedb_sats::{
    db::auth::{StAccess, StTableType},
    AlgebraicType, AlgebraicValue, ProductType, ProductValue,
};
use thiserror::Error;

#[derive(Error, Debug, PartialEq, Eq)]
pub enum SequenceError {
    #[error("Sequence with name `{0}` already exists.")]
    Exist(String),
    #[error("Sequence `{0}`: The increment is 0, and this means the sequence can't advance.")]
    IncrementIsZero(String),
    #[error("Sequence `{0}`: The min_value {1} must < max_value {2}.")]
    MinMax(String, i128, i128),
    #[error("Sequence `{0}`: The start value {1} must be >= min_value {2}.")]
    MinStart(String, i128, i128),
    #[error("Sequence `{0}`: The start value {1} must be <= min_value {2}.")]
    MaxStart(String, i128, i128),
    #[error("Sequence `{0}` failed to decode value from Sled (not a u128).")]
    SequenceValue(String),
    #[error("Sequence ID `{0}` not found.")]
    NotFound(SequenceId),
    #[error("Sequence applied to a non-integer field. Column `{col}` is of type {{found.to_sats()}}.")]
    NotInteger { col: String, found: AlgebraicType },
    #[error("Sequence ID `{0}` still had no values left after allocation.")]
    UnableToAllocate(SequenceId),
    #[error("Autoinc constraint on table {0:?} spans more than one column: {1:?}")]
    MultiColumnAutoInc(TableId, NonEmpty<ColId>),
}

const SEQUENCE_PREALLOCATION_AMOUNT: i128 = 4_096;

/// A `DataRef` represents a row stored in a table.
///
/// A table row always has a [`DataKey`] associated with it.
/// This is in contrast to rows that are materialized during query execution
/// which may or may not have an associated `DataKey`.
#[derive(Copy, Clone)]
pub struct DataRef<'a> {
    id: &'a DataKey,
    data: &'a ProductValue,
}

impl<'a> DataRef<'a> {
    fn new(id: &'a RowId, data: &'a ProductValue) -> Self {
        let id = &id.0;
        Self { id, data }
    }

    pub fn view(self) -> &'a ProductValue {
        self.data
    }

    pub fn id(self) -> &'a DataKey {
        self.id
    }

    pub fn to_rel_value(self) -> RelValue {
        RelValue::new(self.data.clone(), Some(*self.id))
    }
}

// Type aliases for lock gaurds
type SharedWriteGuard<T> = ArcRwLockWriteGuard<RawRwLock, T>;
type SharedMutexGuard<T> = ArcMutexGuard<RawMutex, T>;

/// Represents a Mutable transaction. Holds locks for its duration
///
/// The initialization of this struct is sensitive because improper
/// handling can lead to deadlocks. Therefore, it is strongly recommended to use
/// `Locking::begin_mut_tx()` for instantiation to ensure safe acquisition of locks.
pub struct MutTxId {
    tx_state: TxState,
    committed_state_write_lock: SharedWriteGuard<CommittedState>,
    sequence_state_lock: SharedMutexGuard<SequencesState>,
    memory_lock: SharedMutexGuard<BTreeMap<DataKey, Arc<Vec<u8>>>>,
    lock_wait_time: Duration,
    timer: Instant,
}

struct CommittedState {
    tables: HashMap<TableId, Table>,
}

impl CommittedState {
    fn new() -> Self {
        Self { tables: HashMap::new() }
    }

    fn get_or_create_table(&mut self, table_id: TableId, schema: TableSchema) -> &mut Table {
        self.tables.entry(table_id).or_insert_with(|| Table::new(schema))
    }

    fn get_table(&mut self, table_id: &TableId) -> Option<&mut Table> {
        self.tables.get_mut(table_id)
    }

    fn merge(&mut self, tx_state: TxState, memory: BTreeMap<DataKey, Arc<Vec<u8>>>) -> TxData {
        let mut tx_data = TxData { records: vec![] };
        for (table_id, table) in tx_state.insert_tables {
            let commit_table = self.get_or_create_table(table_id, table.schema.clone());
            // The schema may have been modified in the transaction.
            commit_table.schema = table.schema;

            tx_data.records.extend(table.rows.into_iter().map(|(row_id, row)| {
                commit_table.insert(row_id, row.clone());
                let pv = row;
                let bytes = match row_id.0 {
                    DataKey::Data(data) => Arc::new(data.to_vec()),
                    DataKey::Hash(_) => memory.get(&row_id.0).unwrap().clone(),
                };
                TxRecord {
                    op: TxOp::Insert(bytes),
                    table_id,
                    key: row_id.0,
                    product_value: pv,
                }
            }));

            // Add all newly created indexes to the committed state
            for (_, index) in table.indexes {
                if !commit_table.indexes.contains_key(&index.cols) {
                    commit_table.insert_index(index);
                }
            }
        }
        for (table_id, row_ids) in tx_state.delete_tables {
            // NOTE: it is possible that the delete_tables contain a row in a table
            // that was created in the current transaction and not committed yet.
            // These delete row operations should be skipped here. e.g.
            //
            // 1. Start a transaction
            // 2. Create a table (table_id = 1)
            // 3. Insert a row (row_id = 1) into table 1
            // 4. Delete row 1 from table 1
            // 5. Commit the transaction
            if let Some(table) = self.get_table(&table_id) {
                for row_id in row_ids {
                    if let Some(pv) = table.delete(&row_id) {
                        tx_data.records.push(TxRecord {
                            op: TxOp::Delete,
                            table_id,
                            key: row_id.0,
                            product_value: pv,
                        })
                    }
                }
            }
        }
        tx_data
    }

    pub fn index_seek<'a>(
        &'a self,
        table_id: &TableId,
        cols: &NonEmpty<ColId>,
        range: &impl RangeBounds<AlgebraicValue>,
    ) -> Option<BTreeIndexRangeIter<'a>> {
        if let Some(table) = self.tables.get(table_id) {
            table.index_seek(cols, range)
        } else {
            None
        }
    }

    fn table_rows(
        &mut self,
        table_id: TableId,
        schema: TableSchema,
        row_type: ProductType,
    ) -> &mut indexmap::IndexMap<RowId, ProductValue> {
        &mut self
            .tables
            .entry(table_id)
            .or_insert_with(|| Table::new(row_type, schema))
            .rows
    }

<<<<<<< HEAD
    fn bootstrap_system_table(&mut self, schema: TableSchema, database_address: Address) -> Result<(), DBError> {
        // Reset the row count metric for this system table
        DB_METRICS
            .rdb_num_table_rows
            .with_label_values(&database_address, &schema.table_id.into())
            .set(0);

        let table_id = schema.table_id;

        // Insert the table row into st_tables, creating st_tables if it's missing
        let st_tables = self.get_or_create_table(ST_TABLES_ID, &ST_TABLE_ROW_TYPE, &st_table_schema());
        let row = StTableRow {
            table_id,
            table_name: schema.table_name,
            table_type: StTableType::System,
            table_access: StAccess::Public,
        };
        let row: ProductValue = row.into();
        let data_key = row.to_data_key();
        st_tables.rows.insert(RowId(data_key), row);

        // Increment row count for st_tables
        DB_METRICS
            .rdb_num_table_rows
            .with_label_values(&database_address, &ST_TABLES_ID.into())
            .inc();

        // Insert the columns into st_columns
        let first_col_id = schema.columns.first().unwrap().col_id;
        for (i, col) in schema.columns.into_iter().enumerate() {
            let col_name_for_autoinc = col.is_autoinc.then(|| col.col_name.clone());
=======
    fn bootstrap_system_tables(&mut self) -> Result<(), DBError> {
        let mut sequences_start: HashMap<TableId, i128> = HashMap::with_capacity(10);

        // Insert the table row into st_tables, creating st_tables if it's missing
        let st_tables = self
            .committed_state
            .get_or_create_table(ST_TABLES_ID, st_table_schema());

        // Insert the table row into `st_tables` for all system tables
        for schema in system_tables() {
            let table_id = schema.table_id;
            // Reset the row count metric for this system table
            DB_METRICS
                .rdb_num_table_rows
                .with_label_values(&self.database_address, &table_id.0)
                .set(0);
>>>>>>> 4ef1bd52

            let row = StTableRow {
                table_id,
                table_name: schema.table_name,
                table_type: StTableType::System,
                table_access: StAccess::Public,
            };
            let row = ProductValue::from(row);
            let data_key = row.to_data_key();
<<<<<<< HEAD
            {
                let st_columns = self.get_or_create_table(ST_COLUMNS_ID, &ST_COLUMNS_ROW_TYPE, &st_columns_schema());
                st_columns.rows.insert(RowId(data_key), row);
                // Increment row count for st_columns
                DB_METRICS
                    .rdb_num_table_rows
                    .with_label_values(&database_address, &ST_COLUMNS_ID.into())
                    .inc();
            }

            // If any columns are auto incrementing, we need to create a sequence
            // NOTE: This code with the `seq_start` is particularly fragile.
            // TODO: If we exceed  `SEQUENCE_PREALLOCATION_AMOUNT` we will get a unique violation
            if let Some(col_name) = col_name_for_autoinc {
                // The database is bootstrapped with the total of `SystemTables::total_` that identify what is the start of the sequence
                let (seq_start, seq_id): (i128, SequenceId) = match schema.table_id {
                    ST_TABLES_ID => (SystemTables::total_tables() as i128, TABLE_ID_SEQUENCE_ID),
                    ST_INDEXES_ID => (
                        (SystemTables::total_indexes() + SystemTables::total_constraints_indexes()) as i128,
                        INDEX_ID_SEQUENCE_ID,
                    ),
                    ST_SEQUENCES_ID => (SystemTables::total_sequences() as i128, SEQUENCE_ID_SEQUENCE_ID),
                    ST_CONSTRAINTS_ID => (SystemTables::total_constraints() as i128, CONSTRAINT_ID_SEQUENCE_ID),
                    _ => unreachable!(),
                };
                let st_sequences =
                    self.get_or_create_table(ST_SEQUENCES_ID, &ST_SEQUENCE_ROW_TYPE, &st_sequences_schema());
                let row = StSequenceRow {
                    sequence_id: seq_id,
                    sequence_name: format!("{}_seq", col_name),
                    table_id: col.table_id,
                    col_id: col.col_id,
                    increment: 1,
                    start: seq_start,
                    min_value: 1,
                    max_value: u32::MAX as i128,
                    allocated: SEQUENCE_PREALLOCATION_AMOUNT,
                };
                let row = ProductValue::from(row);
                let data_key = row.to_data_key();
                st_sequences.rows.insert(RowId(data_key), row);
                // Increment row count for st_sequences
                DB_METRICS
                    .rdb_num_table_rows
                    .with_label_values(&database_address, &ST_SEQUENCES_ID.into())
                    .inc();
            }
        }

        //Insert constraints into `st_constraints`
        let st_constraints =
            self.get_or_create_table(ST_CONSTRAINTS_ID, &ST_CONSTRAINT_ROW_TYPE, &st_constraints_schema());
=======
            st_tables.rows.insert(RowId(data_key), row);

            *sequences_start.entry(ST_TABLES_ID).or_default() += 1;
        }

        // Insert the columns into `st_columns`
        let st_columns = self
            .committed_state
            .get_or_create_table(ST_COLUMNS_ID, st_columns_schema());
>>>>>>> 4ef1bd52

        for col in system_tables().into_iter().flat_map(|x| x.columns) {
            let row = StColumnRow {
                table_id: col.table_id,
                col_pos: col.col_pos,
                col_name: col.col_name.clone(),
                col_type: col.col_type.clone(),
            };
            let row = ProductValue::from(row);
            let data_key = row.to_data_key();

            st_columns.rows.insert(RowId(data_key), row);
            // Increment row count for st_columns
            DB_METRICS
                .rdb_num_table_rows
                .with_label_values(&self.database_address, &ST_COLUMNS_ID.into())
                .inc();
        }

        // Insert the FK sorted by table/column so it show together when queried.

        // Insert constraints into `st_constraints`
        let st_constraints = self
            .committed_state
            .get_or_create_table(ST_CONSTRAINTS_ID, st_constraints_schema());

        for (i, constraint) in system_tables()
            .iter()
            .flat_map(|x| &x.constraints)
            .sorted_by_key(|x| (x.table_id, x.columns.clone()))
            .enumerate()
        {
            let row = StConstraintRow {
                constraint_id: i.into(),
                columns: constraint.columns.clone(),
                constraint_name: constraint.constraint_name.clone(),
                constraints: constraint.constraints,
                table_id: constraint.table_id,
            };
            let row = ProductValue::from(row);
            let data_key = row.to_data_key();
            st_constraints.rows.insert(RowId(data_key), row);
            // Increment row count for st_constraints
            DB_METRICS
                .rdb_num_table_rows
                .with_label_values(&database_address, &ST_CONSTRAINTS_ID.into())
                .inc();

            *sequences_start.entry(ST_CONSTRAINTS_ID).or_default() += 1;
        }

        // Insert the indexes into `st_indexes`
        let st_indexes = self
            .committed_state
            .get_or_create_table(ST_INDEXES_ID, st_indexes_schema());

<<<<<<< HEAD
        // Insert the indexes into st_indexes
        let st_indexes = self.get_or_create_table(ST_INDEXES_ID, &ST_INDEX_ROW_TYPE, &st_indexes_schema());
        for (_, index) in indexes.into_iter().enumerate() {
=======
        for (i, index) in system_tables()
            .iter()
            .flat_map(|x| &x.indexes)
            .sorted_by_key(|x| (&x.table_id, &x.columns))
            .enumerate()
        {
>>>>>>> 4ef1bd52
            let row = StIndexRow {
                index_id: i.into(),
                table_id: index.table_id,
                index_type: index.index_type,
                columns: index.columns.clone(),
                index_name: index.index_name.clone(),
                is_unique: index.is_unique,
            };
            let row = ProductValue::from(row);
            let data_key = row.to_data_key();
            st_indexes.rows.insert(RowId(data_key), row);
            // Increment row count for st_indexes
            DB_METRICS
                .rdb_num_table_rows
                .with_label_values(&database_address, &ST_INDEXES_ID.into())
                .inc();

            *sequences_start.entry(ST_INDEXES_ID).or_default() += 1;
        }

        // We don't add the row here but with `MutProgrammable::set_program_hash`, but we need to register the table
        // in the internal state.
        self.committed_state
            .get_or_create_table(ST_MODULE_ID, st_module_schema());

        let st_sequences = self
            .committed_state
            .get_or_create_table(ST_SEQUENCES_ID, st_sequences_schema());

        // We create sequences last to get right the starting number
        // so, we don't sort here
        for (i, col) in system_tables().into_iter().flat_map(|x| x.sequences).enumerate() {
            //Is required to advance the start position before insert the row
            *sequences_start.entry(ST_SEQUENCES_ID).or_default() += 1;

            let row = StSequenceRow {
                sequence_id: i.into(),
                sequence_name: col.sequence_name,
                table_id: col.table_id,
                col_pos: col.col_pos,
                increment: col.increment,
                start: *sequences_start.get(&col.table_id).unwrap_or(&col.start),
                min_value: col.min_value,
                max_value: col.max_value,
                allocated: col.allocated,
            };
            let row = ProductValue::from(row);
            let data_key = row.to_data_key();
            st_sequences.rows.insert(RowId(data_key), row);
            // Increment row count for st_sequences
            DB_METRICS
                .rdb_num_table_rows
                .with_label_values(&self.database_address, &ST_SEQUENCES_ID.into())
                .inc();
        }

        Ok(())
    }

    fn build_sequence_state(&mut self, sequence_state: &mut SequencesState) -> super::Result<()> {
        let st_sequences = self.tables.get(&ST_SEQUENCES_ID).unwrap();
        for row in st_sequences.scan_rows() {
            let sequence = StSequenceRow::try_from(row)?;
            // TODO: The system tables have initialized their value already, but this is wrong:
            // If we exceed  `SEQUENCE_PREALLOCATION_AMOUNT` we will get a unique violation
            let is_system_table = self
                .tables
                .get(&sequence.table_id)
                .map_or(false, |x| x.schema.table_type == StTableType::System);

            let schema = sequence.to_owned().into();

            let mut seq = Sequence::new(schema);
            // Now we need to recover the last allocation value.
            if !is_system_table && seq.value < sequence.allocated + 1 {
                seq.value = sequence.allocated + 1;
            }

            sequence_state.sequences.insert(sequence.sequence_id, seq);
        }
        Ok(())
    }

    fn build_indexes(&mut self) -> super::Result<()> {
        let st_indexes = self.tables.get(&ST_INDEXES_ID).unwrap();
        let rows = st_indexes.scan_rows().cloned().collect::<Vec<_>>();
        for row in rows {
            let index_row = StIndexRow::try_from(&row)?;
            let table = self.get_table(&index_row.table_id).unwrap();
            let mut index = BTreeIndex::new(
                index_row.index_id,
                index_row.table_id,
                index_row.columns.clone(),
                index_row.index_name.into(),
                index_row.is_unique,
            );
            index.build_from_rows(table.scan_rows())?;
            table.indexes.insert(index_row.columns, index);
        }
        Ok(())
    }

    // TODO(shubham): Need to confirm, if indexes exist during bootstrap to be used here.
    /// Iter for`CommittedState`, Only to be used during bootstrap.
    /// For transaction, consider using MutTxId::Iters.
    fn iter_by_col_eq<'a>(
        &'a self,
        table_id: &'a TableId,
        table_id_col: &'a NonEmpty<ColId>,
        value: &'a AlgebraicValue,
    ) -> Result<CommittedStateIter<'a>, TableError> {
        let table = self
            .tables
            .get(table_id)
            .ok_or(TableError::IdNotFoundState(*table_id))?;

        Ok(CommittedStateIter {
            iter: table.rows.iter(),
            table_id_col,
            value,
        })
    }

    /// Retrieves the table schema for bootstrapping, using system_tables in `CommittedState`.
    ///
    /// This method is specific to the bootstrapping phase and `Iter` used in it does not consider
    /// transaction data or indexes, unlike `MutTxId::schema_for_table()`.
    /// This is required as bootstrapping is not a transaction.
    #[tracing::instrument(skip_all)]
    fn schema_for_table(&self, table_id: TableId, database_address: Address) -> super::Result<Cow<'_, TableSchema>> {
        if let Some(schema) = self.get_schema(&table_id) {
            return Ok(Cow::Borrowed(schema));
        }

        let _ctx = ExecutionContext::internal(database_address);

        // Look up the table_name for the table in question.
        let table_id_col = NonEmpty::new(StTableFields::TableId.col_id());
        let value: AlgebraicValue = table_id.into();
        let rows = self
            .iter_by_col_eq(&ST_TABLES_ID, &table_id_col, &value)?
            .collect::<Vec<_>>();
        let row = rows
            .first()
            .ok_or_else(|| TableError::IdNotFound(ST_TABLES_ID, table_id.0))?;

        let el = StTableRow::try_from(row.view())?;
        let table_name = el.table_name.to_owned();
        let table_id_value: AlgebraicValue = el.table_id.into();

        // Look up the columns for the table in question.
        let mut columns = self
            .iter_by_col_eq(&ST_COLUMNS_ID, &NonEmpty::new(StColumnFields::TableId.col_id()), &value)?
            .map(|row| {
                let el = StColumnRow::try_from(row.view())?;
                Ok(ColumnSchema {
                    table_id: el.table_id,
                    col_id: el.col_id,
                    col_name: el.col_name.into(),
                    col_type: el.col_type,
                    is_autoinc: el.is_autoinc,
                })
            })
            .collect::<super::Result<Vec<_>>>()?;

        columns.sort_by_key(|col| col.col_id);

        // Look up the indexes for the table in question.
        let indexes = self
            .iter_by_col_eq(&ST_INDEXES_ID, &StIndexFields::TableId.into(), &table_id_value)?
            .map(|row| {
                let el = StIndexRow::try_from(row.view())?;
                Ok(IndexSchema {
                    table_id: el.table_id,
                    cols: el.cols,
                    index_name: el.index_name.into(),
                    is_unique: el.is_unique,
                    index_id: el.index_id,
                    index_type: el.index_type,
                })
            })
            .collect::<super::Result<Vec<_>>>()?;

        Ok(Cow::Owned(TableSchema {
            columns,
            table_id: el.table_id,
            table_name,
            indexes,
            constraints: vec![],
            table_type: el.table_type,
            table_access: el.table_access,
        }))
    }

    fn get_schema(&self, table_id: &TableId) -> Option<&TableSchema> {
        self.tables.get(table_id).map(|table| table.get_schema())
    }

    fn get_row_type(&self, table_id: &TableId) -> Option<&ProductType> {
        self.tables.get(table_id).map(|table| table.get_row_type())
    }

    fn row_type_for_table(&self, table_id: TableId, database_address: Address) -> super::Result<Cow<'_, ProductType>> {
        // Fetch the `ProductType` from the in memory table if it exists.
        // The `ProductType` is invalidated if the schema of the table changes.
        if let Some(row_type) = self.get_row_type(&table_id) {
            return Ok(Cow::Borrowed(row_type));
        }

        // Look up the columns for the table in question.
        // NOTE: This is quite an expensive operation, although we only need
        // to do this in situations where there is not currently an in memory
        // representation of a table. This would happen in situations where
        // we have created the table in the database, but have not yet
        // represented in memory or inserted any rows into it.
        let elements = match self.schema_for_table(table_id, database_address)? {
            Cow::Borrowed(table_schema) => table_schema
                .columns
                .iter()
                .map(|col| col.col_type.clone().into())
                .collect(),
            Cow::Owned(table_schema) => table_schema
                .columns
                .into_iter()
                .map(|col| col.col_type.into())
                .collect(),
        };
        Ok(Cow::Owned(ProductType { elements }))
    }

    /// After replaying all old transactions, tables which have rows will
    /// have been created in memory, but tables with no rows will not have
    /// been created. This function ensures that they are created.
    fn build_missing_tables(&mut self, database_address: Address) -> super::Result<()> {
        let st_tables = self.tables.get(&ST_TABLES_ID).unwrap();
        let rows = st_tables.scan_rows().cloned().collect::<Vec<_>>();
        for row in rows {
            let table_row = StTableRow::try_from(&row)?;
            let table_id = table_row.table_id;
<<<<<<< HEAD
            if self.get_table(&table_id).is_none() {
                let schema = self.schema_for_table(table_id, database_address)?.into_owned();
                let row_type = self.row_type_for_table(table_id, database_address)?.into_owned();
                self.tables.insert(table_id, Table::new(row_type, schema));
=======
            if self.committed_state.get_table(&table_id).is_none() {
                let schema = self.schema_for_table(table_id)?.into_owned();
                self.committed_state.tables.insert(table_id, Table::new(schema));
>>>>>>> 4ef1bd52
            }
        }
        Ok(())
    }
}

<<<<<<< HEAD
struct CommittedStateIter<'a> {
    iter: indexmap::map::Iter<'a, RowId, ProductValue>,
    table_id_col: &'a NonEmpty<ColId>,
    value: &'a AlgebraicValue,
}

impl<'a> Iterator for CommittedStateIter<'a> {
    type Item = DataRef<'a>;

    fn next(&mut self) -> Option<Self::Item> {
        for (row_id, row) in self.iter.by_ref() {
            let table_id = row.project_not_empty(self.table_id_col).unwrap();
            if table_id == *self.value {
                return Some(DataRef::new(row_id, row));
            }
        }

        None
    }
}
/// `TxState` tracks all of the modifications made during a particular transaction.
/// Rows inserted during a transaction will be added to insert_tables, and similarly,
/// rows deleted in the transaction will be added to delete_tables.
///
/// Note that the state of a row at the beginning of a transaction is not tracked here,
/// but rather in the `CommittedState` structure.
///
/// Note that because a transaction may have several operations performed on the same
/// row, it is not the case that a call to insert a row guarantees that the row
/// will be present in `insert_tables`. Rather, a row will be present in `insert_tables`
/// if the cummulative effect of all the calls results in the row being inserted during
/// this transaction. The same holds for delete tables.
///
/// For a concrete example, suppose a row is already present in a table at the start
/// of a transaction. A call to delete that row will enter it into `delete_tables`.
/// A subsequent call to reinsert that row will not put it into `insert_tables`, but
/// instead remove it from `delete_tables`, as the cummulative effect is to do nothing.
///
/// This data structure also tracks modifications beyond inserting and deleting rows.
/// In particular, creating indexes and sequences is tracked by `insert_tables`.
///
/// This means that we have the following invariants, within `TxState` and also
/// the corresponding `CommittedState`:
///   - any row in `insert_tables` must not be in the associated `CommittedState`
///   - any row in `delete_tables` must be in the associated `CommittedState`
///   - any row cannot be in both `insert_tables` and `delete_tables`
struct TxState {
    //NOTE: Need to preserve order to correctly restore the db after reopen
    /// For each table,  additions have
    insert_tables: BTreeMap<TableId, Table>,
    delete_tables: BTreeMap<TableId, BTreeSet<RowId>>,
}

/// Represents whether a row has been previously committed, inserted
/// or deleted this transaction, or simply not present at all.
enum RowState<'a> {
    /// The row is present in the table because it was inserted
    /// in a previously committed transaction.
    Committed(&'a ProductValue),
    /// The row is present because it has been inserted in the
    /// current transaction.
    Insert(&'a ProductValue),
    /// The row is absent because it has been deleted in the
    /// current transaction.
    Delete,
    /// The row is not present in the table.
    Absent,
}

impl TxState {
    pub fn new() -> Self {
        Self {
            insert_tables: BTreeMap::new(),
            delete_tables: BTreeMap::new(),
        }
    }

    /// Returns the state of `row_id` within the table identified by `table_id`.
    #[tracing::instrument(skip_all)]
    pub fn get_row_op(&self, table_id: &TableId, row_id: &RowId) -> RowState {
        if let Some(true) = self.delete_tables.get(table_id).map(|set| set.contains(row_id)) {
            return RowState::Delete;
        }
        let Some(table) = self.insert_tables.get(table_id) else {
            return RowState::Absent;
        };
        table.get_row(row_id).map(RowState::Insert).unwrap_or(RowState::Absent)
    }

    #[tracing::instrument(skip_all)]
    pub fn get_row(&self, table_id: &TableId, row_id: &RowId) -> Option<&ProductValue> {
        if Some(true) == self.delete_tables.get(table_id).map(|set| set.contains(row_id)) {
            return None;
        }
        let Some(table) = self.insert_tables.get(table_id) else {
            return None;
        };
        table.get_row(row_id)
    }

    pub fn get_insert_table_mut(&mut self, table_id: &TableId) -> Option<&mut Table> {
        self.insert_tables.get_mut(table_id)
    }

    pub fn get_insert_table(&self, table_id: &TableId) -> Option<&Table> {
        self.insert_tables.get(table_id)
    }

    pub fn get_or_create_delete_table(&mut self, table_id: TableId) -> &mut BTreeSet<RowId> {
        self.delete_tables.entry(table_id).or_default()
    }

    /// When there's an index on `cols`,
    /// returns an iterator over the [BTreeIndex] that yields all the `RowId`s
    /// that match the specified `value` in the indexed column.
    ///
    /// Matching is defined by `Ord for AlgebraicValue`.
    ///
    /// For a unique index this will always yield at most one `RowId`.
    /// When there is no index this returns `None`.
    pub fn index_seek<'a>(
        &'a self,
        table_id: &TableId,
        cols: &NonEmpty<ColId>,
        range: &impl RangeBounds<AlgebraicValue>,
    ) -> Option<BTreeIndexRangeIter<'a>> {
        self.insert_tables.get(table_id)?.index_seek(cols, range)
    }
}

struct SequencesState {
    sequences: HashMap<SequenceId, Sequence>,
}

impl SequencesState {
    pub fn new() -> Self {
        Self {
            sequences: HashMap::new(),
        }
    }

    pub fn get_sequence_mut(&mut self, seq_id: SequenceId) -> Option<&mut Sequence> {
        self.sequences.get_mut(&seq_id)
    }
}

impl MutTxId {
    fn drop_col_eq(
        &mut self,
        table_id: TableId,
        col_id: ColId,
        value: AlgebraicValue,
        database_address: Address,
    ) -> super::Result<()> {
        let ctx = ExecutionContext::internal(database_address);
        let rows = self.iter_by_col_eq(&ctx, &table_id, col_id, value)?;
=======
    fn find_by_col_eq<'a, T>(
        &'a self,
        ctx: &'a ExecutionContext,
        table_id: TableId,
        col_pos: ColId,
        value: AlgebraicValue,
    ) -> super::Result<Option<T>>
    where
        T: TryFrom<&'a ProductValue>,
        <T as TryFrom<&'a ProductValue>>::Error: Into<DBError>,
    {
        let mut rows = self.iter_by_col_eq(ctx, &table_id, col_pos, value)?;
        rows.next()
            .map(|row| T::try_from(row.view()).map_err(Into::into))
            .transpose()
    }

    fn drop_col_eq(&mut self, table_id: TableId, col_pos: ColId, value: AlgebraicValue) -> super::Result<()> {
        let ctx = ExecutionContext::internal(self.database_address);
        let rows = self.iter_by_col_eq(&ctx, &table_id, col_pos, value)?;
>>>>>>> 4ef1bd52
        let ids_to_delete = rows.map(|row| RowId(*row.id())).collect::<Vec<_>>();
        if ids_to_delete.is_empty() {
            return Err(TableError::IdNotFound(SystemTable::st_columns, col_pos.0).into());
        }
        self.delete(&table_id, ids_to_delete);

        Ok(())
    }

<<<<<<< HEAD
    fn drop_table_from_st_tables(&mut self, table_id: TableId, database_address: Address) -> super::Result<()> {
        self.drop_col_eq(
            ST_TABLES_ID,
            StTableFields::TableId.col_id(),
            table_id.into(),
            database_address,
        )
    }

    fn drop_table_from_st_columns(&mut self, table_id: TableId, database_address: Address) -> super::Result<()> {
        self.drop_col_eq(
            ST_COLUMNS_ID,
            StColumnFields::TableId.col_id(),
            table_id.into(),
            database_address,
        )
=======
    fn get_insert_table_mut(&mut self, table_id: TableId) -> super::Result<&mut Table> {
        self.tx_state
            .as_mut()
            .unwrap()
            .get_insert_table_mut(&table_id)
            .ok_or_else(|| TableError::IdNotFoundState(table_id).into())
>>>>>>> 4ef1bd52
    }

    #[tracing::instrument(skip_all)]
    fn get_next_sequence_value(&mut self, seq_id: SequenceId, database_address: Address) -> super::Result<i128> {
        {
            let Some(sequence) = self.sequence_state_lock.get_sequence_mut(seq_id) else {
                return Err(SequenceError::NotFound(seq_id).into());
            };

            // If there are allocated sequence values, return the new value, if it is not bigger than
            // the upper range of `sequence.allocated`
            if let Some(value) = sequence.gen_next_value().filter(|v| v < &sequence.allocated()) {
                return Ok(value);
            }
        }
        // Allocate new sequence values
        // If we're out of allocations, then update the sequence row in st_sequences to allocate a fresh batch of sequences.
        let ctx = ExecutionContext::internal(database_address);
        let old_seq_row = self
            .iter_by_col_eq(&ctx, &ST_SEQUENCES_ID, StSequenceFields::SequenceId, seq_id.into())?
            .last()
            .unwrap()
            .data;
        let (seq_row, old_seq_row_id) = {
            let old_seq_row_id = RowId(old_seq_row.to_data_key());
            let mut seq_row = StSequenceRow::try_from(old_seq_row)?.to_owned();

            let Some(sequence) = self.sequence_state_lock.get_sequence_mut(seq_id) else {
                return Err(SequenceError::NotFound(seq_id).into());
            };
            seq_row.allocated = sequence.nth_value(SEQUENCE_PREALLOCATION_AMOUNT as usize);
            sequence.set_allocation(seq_row.allocated);
            (seq_row, old_seq_row_id)
        };

        self.delete(&ST_SEQUENCES_ID, [old_seq_row_id]);
        self.insert(ST_SEQUENCES_ID, ProductValue::from(seq_row), database_address)?;

        let Some(sequence) = self.sequence_state_lock.get_sequence_mut(seq_id) else {
            return Err(SequenceError::NotFound(seq_id).into());
        };
        if let Some(value) = sequence.gen_next_value() {
            return Ok(value);
        }
        Err(SequenceError::UnableToAllocate(seq_id).into())
    }

<<<<<<< HEAD
    fn create_sequence(&mut self, seq: SequenceDef, database_address: Address) -> super::Result<SequenceId> {
=======
    fn create_sequence(&mut self, table_id: TableId, seq: SequenceDef) -> super::Result<SequenceId> {
>>>>>>> 4ef1bd52
        log::trace!(
            "SEQUENCE CREATING: {} for table: {} and col: {}",
            seq.sequence_name,
            table_id,
            seq.col_pos
        );

        // Insert the sequence row into st_sequences
        // NOTE: Because st_sequences has a unique index on sequence_name, this will
        // fail if the table already exists.
        let sequence_row = StSequenceRow {
            sequence_id: 0.into(), // autogen'd
            sequence_name: seq.sequence_name,
            table_id,
            col_pos: seq.col_pos,
            allocated: seq.allocated,
            increment: seq.increment,
            start: seq.start.unwrap_or(1),
            min_value: seq.min_value.unwrap_or(1),
            max_value: seq.max_value.unwrap_or(i128::MAX),
        };
        let row = sequence_row.into();
        let result = self.insert(ST_SEQUENCES_ID, row, database_address)?;
        // TODO(centril): `result` is already owned, so pass that in.
        let sequence_row = StSequenceRow::try_from(&result)?.to_owned();
        let sequence_id = sequence_row.sequence_id;

<<<<<<< HEAD
        let schema = sequence_row.into();
        self.sequence_state_lock
            .sequences
            .insert(sequence_id, Sequence::new(schema));
=======
        let schema: SequenceSchema = sequence_row.into();
        let insert_table = self.get_insert_table_mut(schema.table_id)?;
        insert_table.schema.update_sequence(schema.clone());
        self.sequence_state
            .sequences
            .insert(schema.sequence_id, Sequence::new(schema));
>>>>>>> 4ef1bd52

        log::trace!("SEQUENCE CREATED: id = {}", sequence_id);

        Ok(sequence_id)
    }

<<<<<<< HEAD
    fn drop_sequence(&mut self, seq_id: SequenceId, database_address: Address) -> super::Result<()> {
        let ctx = ExecutionContext::internal(database_address);
        let old_seq_row = self
            .iter_by_col_eq(&ctx, &ST_SEQUENCES_ID, StSequenceFields::SequenceId, seq_id.into())?
            .last()
            .unwrap()
            .data;
        let old_seq_row_id = RowId(old_seq_row.to_data_key());
        self.delete(&ST_SEQUENCES_ID, [old_seq_row_id]);
        self.sequence_state_lock.sequences.remove(&seq_id);
=======
    fn drop_sequence(&mut self, sequence_id: SequenceId) -> super::Result<()> {
        let ctx = ExecutionContext::internal(self.database_address);

        let st: StSequenceRow<&str> = self
            .find_by_col_eq(
                &ctx,
                ST_SEQUENCES_ID,
                StSequenceFields::SequenceId.col_id(),
                sequence_id.into(),
            )?
            .unwrap();

        let table_id = st.table_id;

        self.drop_col_eq(
            ST_SEQUENCES_ID,
            StSequenceFields::SequenceId.col_id(),
            sequence_id.into(),
        )?;

        self.sequence_state.sequences.remove(&sequence_id);
        if let Some(insert_table) = self.tx_state.as_mut().unwrap().get_insert_table_mut(&table_id) {
            insert_table.schema.remove_sequence(sequence_id);
        }
>>>>>>> 4ef1bd52
        Ok(())
    }

    fn sequence_id_from_name(&self, seq_name: &str, database_address: Address) -> super::Result<Option<SequenceId>> {
        self.iter_by_col_eq(
            &ExecutionContext::internal(database_address),
            &ST_SEQUENCES_ID,
            StSequenceFields::SequenceName,
            AlgebraicValue::String(seq_name.to_owned()),
        )
        .map(|mut iter| {
            iter.next().map(|row| {
                let id = row.view().elements[0].as_u32().unwrap();
                (*id).into()
            })
        })
    }

<<<<<<< HEAD
    fn create_table(&mut self, table_schema: TableDef, database_address: Address) -> super::Result<TableId> {
        let table_name = table_schema.table_name.as_str();
        log::trace!("TABLE CREATING: {table_name}");
=======
    fn create_constraint(&mut self, table_id: TableId, constraint: ConstraintDef) -> super::Result<ConstraintId> {
        log::trace!(
            "CONSTRAINT CREATING: {} for table: {} and cols: {:?}",
            constraint.constraint_name,
            table_id,
            constraint.columns
        );

        // Verify we have 1 column if need `auto_inc`
        if constraint.constraints.has_autoinc() && constraint.columns.len() != 1 {
            return Err(SequenceError::MultiColumnAutoInc(table_id, constraint.columns).into());
        };
>>>>>>> 4ef1bd52

        // Insert the constraint row into st_constraint
        // NOTE: Because st_constraint has a unique index on constraint_name, this will
        // fail if the table already exists.
        let constraint_row = StConstraintRow {
            constraint_id: 0.into(), // autogen'd
            columns: constraint.columns.clone(),
            constraint_name: constraint.constraint_name.clone(),
            constraints: constraint.constraints,
            table_id,
        };

        let row = ProductValue::from(constraint_row);
        let result = self.insert(ST_CONSTRAINTS_ID, row)?;
        let constraint_row = StConstraintRow::try_from(&result)?;
        let constraint_id = constraint_row.constraint_id;

        let mut constraint = ConstraintSchema::from_def(table_id, constraint);
        constraint.constraint_id = constraint_id;
        let insert_table = self.get_insert_table_mut(constraint.table_id)?;
        let constraint_name = constraint.constraint_name.clone();
        insert_table.schema.update_constraint(constraint);

        log::trace!("CONSTRAINT CREATED: {}", constraint_name);

        Ok(constraint_id)
    }

    fn drop_constraint(&mut self, constraint_id: ConstraintId) -> super::Result<()> {
        let ctx = ExecutionContext::internal(self.database_address);

        let st: StConstraintRow<&str> = self
            .find_by_col_eq(
                &ctx,
                ST_CONSTRAINTS_ID,
                StConstraintFields::ConstraintId.col_id(),
                constraint_id.into(),
            )?
            .unwrap();

        let table_id = st.table_id;

        self.drop_col_eq(
            ST_CONSTRAINTS_ID,
            StConstraintFields::ConstraintId.col_id(),
            constraint_id.into(),
        )?;

        if let Some(insert_table) = self.tx_state.as_mut().unwrap().get_insert_table_mut(&table_id) {
            insert_table.schema.remove_constraint(constraint_id);
        }

        Ok(())
    }

    fn constraint_id_from_name(&self, constraint_name: &str) -> super::Result<Option<ConstraintId>> {
        let ctx = ExecutionContext::internal(self.database_address);

        Ok(self
            .find_by_col_eq::<StConstraintRow<&str>>(
                &ctx,
                ST_CONSTRAINTS_ID,
                StConstraintFields::ConstraintName.col_id(),
                AlgebraicValue::String(constraint_name.to_owned()),
            )?
            .map(|x| x.constraint_id))
    }

    fn validate_table(table_schema: &TableDef) -> super::Result<()> {
        if table_name_is_system(&table_schema.table_name) {
            return Err(TableError::System(table_schema.table_name.clone()).into());
        }

        table_schema.clone().into_schema(0.into()).validated()?;

        Ok(())
    }

    // NOTE: It is essential to keep this function in sync with the
    // `Self::schema_for_table`, as it must reflect the same steps used
    // to create database objects when querying for information about the table.
    fn create_table(&mut self, table_schema: TableDef) -> super::Result<TableId> {
        log::trace!("TABLE CREATING: {}", table_schema.table_name);

        Self::validate_table(&table_schema)?;

        // Insert the table row into `st_tables`
        // NOTE: Because `st_tables` has a unique index on `table_name`, this will
        // fail if the table already exists.
        let row = StTableRow {
            table_id: ST_TABLES_ID,
            table_name: table_schema.table_name.clone(),
            table_type: table_schema.table_type,
            table_access: table_schema.table_access,
        };
        let table_id = StTableRow::try_from(&self.insert(ST_TABLES_ID, row.into(), database_address)?)?.table_id;

        // Generate the full definition of the table, with the generated indexes, constraints, sequences...
        let table_schema = table_schema.into_schema(table_id);

        // Insert the columns into `st_columns`
        for col in &table_schema.columns {
            let row = StColumnRow {
                table_id,
                col_pos: col.col_pos,
                col_name: col.col_name.clone(),
                col_type: col.col_type.clone(),
            };
<<<<<<< HEAD
            self.insert(ST_COLUMNS_ID, row.into(), database_address)?;

            // Insert create the sequence for the autoinc column
            if let Some(col_name) = col_name_for_autoinc {
                let sequence_def = SequenceDef {
                    sequence_name: format!("{}_{}_seq", table_name, col_name),
                    table_id,
                    col_id,
                    increment: 1,
                    start: Some(1),
                    min_value: Some(1),
                    max_value: None,
                };
                self.create_sequence(sequence_def, database_address)?;
            }
        }

        // Get the half formed schema
        let schema = self.schema_for_table(table_id, database_address)?.into_owned();

=======
            self.insert(ST_COLUMNS_ID, row.into())?;
        }

>>>>>>> 4ef1bd52
        // Create the in memory representation of the table
        // NOTE: This should be done before creating the indexes
        let mut schema_internal = table_schema.clone();
        // Remove the adjacent object that has an unset `id = 0`, they will be created below with the correct `id`
        schema_internal.clear_adjacent_schemas();

        self.create_table_internal(table_id, schema_internal)?;

        // Insert constraints into `st_constraints`
        for constraint in table_schema.constraints {
            self.create_constraint(constraint.table_id, constraint.into())?;
        }

        // Insert sequences into `st_sequences`
        for seq in table_schema.sequences {
            self.create_sequence(seq.table_id, seq.into())?;
        }

        // Create the indexes for the table
<<<<<<< HEAD
        for mut index in table_schema.indexes {
            // NOTE: The below ensure, that when creating a table you can only
            // create indexes on the table you are creating.
            index.table_id = table_id;
            self.create_index(index, database_address)?;
=======
        for index in table_schema.indexes {
            self.create_index(table_id, index.into())?;
>>>>>>> 4ef1bd52
        }

        log::trace!("TABLE CREATED: {}, table_id:{table_id}", table_schema.table_name);

        Ok(table_id)
    }

    fn create_table_internal(&mut self, table_id: TableId, schema: TableSchema) -> super::Result<()> {
        self.tx_state
            .insert_tables
            .insert(table_id, Table::new(schema));
        Ok(())
    }

    fn row_type_for_table(&self, table_id: TableId, database_address: Address) -> super::Result<Cow<'_, ProductType>> {
        // Fetch the `ProductType` from the in memory table if it exists.
        // The `ProductType` is invalidated if the schema of the table changes.
        if let Some(row_type) = self.get_row_type(&table_id) {
            return Ok(Cow::Owned(row_type));
        }

        // Look up the columns for the table in question.
        // NOTE: This is quite an expensive operation, although we only need
        // to do this in situations where there is not currently an in memory
        // representation of a table. This would happen in situations where
        // we have created the table in the database, but have not yet
        // represented in memory or inserted any rows into it.
<<<<<<< HEAD
        let elements = match self.schema_for_table(table_id, database_address)? {
            Cow::Borrowed(table_schema) => table_schema
                .columns
                .iter()
                .map(|col| col.col_type.clone().into())
                .collect(),
            Cow::Owned(table_schema) => table_schema
                .columns
                .into_iter()
                .map(|col| col.col_type.into())
                .collect(),
        };
        Ok(Cow::Owned(ProductType { elements }))
=======
        Ok(Cow::Owned(self.schema_for_table(table_id)?.get_row_type()))
>>>>>>> 4ef1bd52
    }

    // NOTE: It is essential to keep this function in sync with the
    // `Self::create_table`, as it must reflect the same steps used
    // to create database objects.
    /// Return the [TableSchema] of the supplied `table_id` from the internal [Self::tx_state] if exist OR
    /// query the store and add it to the internal [Self::tx_state], then return it.
    #[tracing::instrument(skip_all)]
    fn schema_for_table(&self, table_id: TableId, database_address: Address) -> super::Result<Cow<'_, TableSchema>> {
        if let Some(schema) = self.get_schema(&table_id) {
            return Ok(Cow::Borrowed(schema));
        }

        let ctx = ExecutionContext::internal(database_address);

        // Look up the table_name for the table in question.
        // TODO(george): As part of the bootstrapping process, we add a bunch of rows
        // and only at very end do we patch things up and create table metadata, indexes,
        // and so on. Early parts of that process insert rows, and need the schema to do
        // so. We can't just call `iter_by_col_range` here as that would attempt to use the
        // index which we haven't created yet. So instead we just manually Scan here.
        let value: AlgebraicValue = table_id.into();
        let rows = IterByColRange::Scan(ScanIterByColRange {
            range: value,
            cols: StTableFields::TableId.into(),
            scan_iter: self.iter(&ctx, &ST_TABLES_ID)?,
        })
        .collect::<Vec<_>>();
        assert!(rows.len() <= 1, "Expected at most one row in st_tables for table_id");

        let row = rows
            .first()
            .ok_or_else(|| TableError::IdNotFound(SystemTable::st_table, table_id.into()))?;
        let el = StTableRow::try_from(row.view())?;
        let table_name = el.table_name.to_owned();
        let table_id = el.table_id;

        // Look up the columns for the table in question.
        let mut columns = Vec::new();
        for data_ref in self.iter_by_col_eq(&ctx, &ST_COLUMNS_ID, StTableFields::TableId, table_id.into())? {
            let row = data_ref.view();

            let el = StColumnRow::try_from(row)?;
            let col_schema = ColumnSchema {
                table_id: el.table_id,
                col_pos: el.col_pos,
                col_name: el.col_name.into(),
                col_type: el.col_type,
            };
            columns.push(col_schema);
        }

        columns.sort_by_key(|col| col.col_pos);

        // Look up the constraints for the table in question.
        let mut constraints = Vec::new();
        for data_ref in self.iter_by_col_eq(&ctx, &ST_CONSTRAINTS_ID, StIndexFields::TableId, table_id.into())? {
            let row = data_ref.view();

            let el = StConstraintRow::try_from(row)?;
            let constraint_schema = ConstraintSchema {
                constraint_id: el.constraint_id,
                constraint_name: el.constraint_name.to_string(),
                constraints: el.constraints,
                table_id: el.table_id,
                columns: el.columns,
            };
            constraints.push(constraint_schema);
        }

        // Look up the sequences for the table in question.
        let mut sequences = Vec::new();
        for data_ref in self.iter_by_col_eq(
            &ctx,
            &ST_SEQUENCES_ID,
            StSequenceFields::TableId,
            AlgebraicValue::U32(table_id.into()),
        )? {
            let row = data_ref.view();

            let el = StSequenceRow::try_from(row)?;
            let sequence_schema = SequenceSchema {
                sequence_id: el.sequence_id,
                sequence_name: el.sequence_name.to_string(),
                table_id: el.table_id,
                col_pos: el.col_pos,
                increment: el.increment,
                start: el.start,
                min_value: el.min_value,
                max_value: el.max_value,
                allocated: el.allocated,
            };
            sequences.push(sequence_schema);
        }

        // Look up the indexes for the table in question.
        let mut indexes = Vec::new();
        for data_ref in self.iter_by_col_eq(&ctx, &ST_INDEXES_ID, StIndexFields::TableId, table_id.into())? {
            let row = data_ref.view();

            let el = StIndexRow::try_from(row)?;
            let index_schema = IndexSchema {
                table_id: el.table_id,
                columns: el.columns,
                index_name: el.index_name.into(),
                is_unique: el.is_unique,
                index_id: el.index_id,
                index_type: el.index_type,
            };
            indexes.push(index_schema);
        }

        Ok(Cow::Owned(TableSchema {
            table_id,
            table_name,
            columns,
            indexes,
            constraints,
            sequences,
            table_type: el.table_type,
            table_access: el.table_access,
        }))
    }

<<<<<<< HEAD
    fn drop_table(&mut self, table_id: TableId, database_address: Address) -> super::Result<()> {
        let ctx = ExecutionContext::internal(database_address);
        // First drop the tables indexes.
        let iter = self.iter_by_col_eq(&ctx, &ST_INDEXES_ID, StIndexFields::TableId, table_id.into())?;
        iter.map(|row| StIndexRow::try_from(row.view()).map(|el| el.index_id))
            .collect::<Result<Vec<_>, _>>()?
            .into_iter()
            .try_for_each(|id| self.drop_index(id, database_address))?;

        // Remove the table's sequences from st_sequences.
        let iter = self.iter_by_col_eq(&ctx, &ST_SEQUENCES_ID, StSequenceFields::TableId, table_id.into())?;
        iter.map(|row| StSequenceRow::try_from(row.view()).map(|el| el.sequence_id))
            .collect::<Result<Vec<_>, _>>()?
            .into_iter()
            .try_for_each(|id| self.drop_sequence(id, database_address))?;

        // Remove the table's columns from st_columns.
        self.drop_table_from_st_columns(table_id, database_address)?;

        // Remove the table from st_tables.
        self.drop_table_from_st_tables(table_id, database_address)?;
=======
    fn drop_table(&mut self, table_id: TableId) -> super::Result<()> {
        let schema = self.schema_for_table(table_id)?.into_owned();

        for row in schema.indexes {
            self.drop_index(row.index_id)?;
        }

        for row in schema.sequences {
            self.drop_sequence(row.sequence_id)?;
        }

        for row in schema.constraints {
            self.drop_constraint(row.constraint_id)?;
        }

        // Drop the table and their columns
        self.drop_col_eq(ST_TABLES_ID, StTableFields::TableId.col_id(), table_id.into())?;
        self.drop_col_eq(ST_COLUMNS_ID, StColumnFields::TableId.col_id(), table_id.into())?;
>>>>>>> 4ef1bd52

        // Delete the table and its rows and indexes from memory.
        // TODO: This needs to not remove it from the committed state, because it can still be rolled back.
        // We will have to store the deletion in the TxState and then apply it to the CommittedState in commit.

        // NOT use unwrap
        self.committed_state_write_lock.tables.remove(&table_id);
        Ok(())
    }

<<<<<<< HEAD
    fn rename_table(&mut self, table_id: TableId, new_name: &str, database_address: Address) -> super::Result<()> {
        // Update the table's name in st_tables.
        let ctx = ExecutionContext::internal(database_address);
        let mut row_iter = self.iter_by_col_eq(&ctx, &ST_TABLES_ID, StTableFields::TableId, table_id.into())?;

        let row = row_iter
            .next()
            .ok_or_else(|| TableError::IdNotFound(ST_TABLES_ID, table_id.0))?;
        let row_id = RowId(*row.id);
        let mut el = StTableRow::try_from(row.view())?;
        el.table_name = new_name;
        let new_row = el.to_owned().into();
=======
    fn rename_table(&mut self, table_id: TableId, new_name: &str) -> super::Result<()> {
        let ctx = ExecutionContext::internal(self.database_address);
>>>>>>> 4ef1bd52

        let st: StTableRow<&str> = self
            .find_by_col_eq(&ctx, ST_TABLES_ID, StTableFields::TableId.col_id(), table_id.into())?
            .ok_or_else(|| TableError::IdNotFound(SystemTable::st_table, table_id.into()))?;
        let mut st = st.to_owned();

        let row_ids = RowId(ProductValue::from(st.to_owned()).to_data_key());

<<<<<<< HEAD
        self.delete(&ST_TABLES_ID, [row_id]);
        self.insert(ST_TABLES_ID, new_row, database_address)?;
=======
        self.delete(&ST_TABLES_ID, [row_ids]);
        // Update the table's name in st_tables.
        st.table_name = new_name.to_string();
        self.insert(ST_TABLES_ID, st.to_owned().into())?;
>>>>>>> 4ef1bd52
        Ok(())
    }

    fn table_id_from_name(&self, table_name: &str, database_address: Address) -> super::Result<Option<TableId>> {
        self.iter_by_col_eq(
            &ExecutionContext::internal(database_address),
            &ST_TABLES_ID,
            StTableFields::TableName,
            AlgebraicValue::String(table_name.to_owned()),
        )
        .map(|mut iter| {
            iter.next()
                .map(|row| TableId(*row.view().elements[0].as_u32().unwrap()))
        })
    }

    fn table_name_from_id<'a>(&'a self, ctx: &'a ExecutionContext, table_id: TableId) -> super::Result<Option<&str>> {
        self.iter_by_col_eq(ctx, &ST_TABLES_ID, StTableFields::TableId, table_id.into())
            .map(|mut iter| {
                iter.next()
                    .map(|row| row.view().elements[1].as_string().unwrap().deref())
            })
    }

<<<<<<< HEAD
    fn create_index(&mut self, index: IndexDef, database_address: Address) -> super::Result<IndexId> {
=======
    fn create_index(&mut self, table_id: TableId, index: IndexDef) -> super::Result<IndexId> {
>>>>>>> 4ef1bd52
        log::trace!(
            "INDEX CREATING: {} for table: {} and col(s): {:?}",
            index.index_name,
            table_id,
            index.columns
        );
        if !self.table_exists(&table_id) {
            return Err(TableError::IdNotFoundState(table_id).into());
        }

        // Insert the index row into st_indexes
        // NOTE: Because st_indexes has a unique index on index_name, this will
        // fail if the index already exists.
        let row = StIndexRow {
            index_id: 0.into(), // Autogen'd
            table_id,
            index_type: index.index_type,
            index_name: index.index_name.clone(),
            columns: index.columns.clone(),
            is_unique: index.is_unique,
        };
        let index_id = StIndexRow::try_from(&self.insert(ST_INDEXES_ID, row.into(), database_address)?)?.index_id;

<<<<<<< HEAD
        self.create_index_internal(index_id, index, database_address)?;

        log::trace!("INDEX CREATED: id = {}", index_id);
=======
        let mut index = IndexSchema::from_def(table_id, index);
        index.index_id = index_id;
        let index_name = index.index_name.clone();
        let columns = index.columns.clone();
        self.create_index_internal(index)?;
>>>>>>> 4ef1bd52

        log::trace!(
            "INDEX CREATED: {} for table: {} and col(s): {:?}",
            index_name,
            table_id,
            columns
        );
        Ok(index_id)
    }

<<<<<<< HEAD
    fn create_index_internal(
        &mut self,
        index_id: IndexId,
        index: IndexDef,
        database_address: Address,
    ) -> super::Result<()> {
        let insert_table = if let Some(insert_table) = self.tx_state.get_insert_table_mut(&index.table_id) {
            insert_table
        } else {
            let row_type = self.row_type_for_table(index.table_id, database_address)?.into_owned();
            let schema = self.schema_for_table(index.table_id, database_address)?.into_owned();
            self.tx_state
                .insert_tables
                .insert(index.table_id, Table::new(row_type, schema));

            self.tx_state.get_insert_table_mut(&index.table_id).unwrap()
        };
=======
    fn create_index_internal(&mut self, index: IndexSchema) -> super::Result<()> {
        let index_id = index.index_id;

        let insert_table =
            if let Some(insert_table) = self.tx_state.as_mut().unwrap().get_insert_table_mut(&index.table_id) {
                insert_table
            } else {
                let schema = self.schema_for_table(index.table_id)?.into_owned();
                self.tx_state
                    .as_mut()
                    .unwrap()
                    .insert_tables
                    .insert(index.table_id, Table::new(schema));

                self.tx_state
                    .as_mut()
                    .unwrap()
                    .get_insert_table_mut(&index.table_id)
                    .unwrap()
            };
>>>>>>> 4ef1bd52

        let mut insert_index = BTreeIndex::new(
            index_id,
            index.table_id,
            index.columns.clone(),
            index.index_name.to_string(),
            index.is_unique,
        );
        insert_index.build_from_rows(insert_table.scan_rows())?;

        // NOTE: Also add all the rows in the already committed table to the index.
        if let Some(committed_table) = self.committed_state_write_lock.get_table(&index.table_id) {
            insert_index.build_from_rows(committed_table.scan_rows())?;
        }

        insert_table.schema.indexes.push(IndexSchema {
            table_id: index.table_id,
            columns: index.columns.clone(),
            index_name: index.index_name.clone(),
            is_unique: index.is_unique,
            index_id,
            index_type: index.index_type,
        });

        insert_table.indexes.insert(index.columns, insert_index);
        Ok(())
    }

<<<<<<< HEAD
    fn drop_index(&mut self, index_id: IndexId, database_address: Address) -> super::Result<()> {
        log::trace!("INDEX DROPPING: {}", index_id.0);

        // Remove the index from st_indexes.
        let ctx = ExecutionContext::internal(database_address);
        let old_index_row = self
            .iter_by_col_eq(&ctx, &ST_INDEXES_ID, StIndexFields::IndexId, index_id.into())?
            .last()
            .unwrap()
            .data;
        let old_index_row_id = RowId(old_index_row.to_data_key());
        self.delete(&ST_INDEXES_ID, [old_index_row_id]);
=======
    fn drop_index(&mut self, index_id: IndexId) -> super::Result<()> {
        log::trace!("INDEX DROPPING: {}", index_id);
        let ctx = ExecutionContext::internal(self.database_address);
>>>>>>> 4ef1bd52

        let st: StIndexRow<&str> = self
            .find_by_col_eq(&ctx, ST_INDEXES_ID, StIndexFields::IndexId.col_id(), index_id.into())?
            .unwrap();
        let table_id = st.table_id;

        // Remove the index from st_indexes.
        self.drop_col_eq(ST_INDEXES_ID, StIndexFields::IndexId.col_id(), index_id.into())?;

        let clear_indexes = |table: &mut Table| {
            let cols: Vec<_> = table
                .indexes
                .values()
                .filter(|i| i.index_id == index_id)
                .map(|i| i.cols.clone())
                .collect();

<<<<<<< HEAD
    fn drop_index_internal(&mut self, index_id: &IndexId) {
        for (_, table) in self.committed_state_write_lock.tables.iter_mut() {
            let mut cols = vec![];
            for index in table.indexes.values_mut() {
                if index.index_id == *index_id {
                    cols.push(index.cols.clone());
                }
            }
=======
>>>>>>> 4ef1bd52
            for col in cols {
                table.schema.indexes.retain(|x| x.columns != col);
                table.indexes.remove(&col);
            }
        };

        for (_, table) in self.committed_state.tables.iter_mut() {
            clear_indexes(table);
        }
<<<<<<< HEAD
        if let Some(insert_table) = self.tx_state.get_insert_table_mut(&TableId(index_id.0)) {
            let mut cols = vec![];
            for index in insert_table.indexes.values_mut() {
                if index.index_id == *index_id {
                    cols.push(index.cols.clone());
                }
            }
            for col in cols {
                insert_table.indexes.remove(&col);
                insert_table.schema.indexes.retain(|x| x.cols != col);
            }
=======
        if let Some(insert_table) = self.tx_state.as_mut().unwrap().get_insert_table_mut(&table_id) {
            clear_indexes(insert_table);
>>>>>>> 4ef1bd52
        }

        log::trace!("INDEX DROPPED: {}", index_id);
        Ok(())
    }

    fn index_id_from_name(&self, index_name: &str, database_address: Address) -> super::Result<Option<IndexId>> {
        self.iter_by_col_eq(
            &ExecutionContext::internal(database_address),
            &ST_INDEXES_ID,
            StIndexFields::IndexName,
            AlgebraicValue::String(index_name.to_owned()),
        )
        .map(|mut iter| {
            iter.next()
                .map(|row| IndexId(*row.view().elements[0].as_u32().unwrap()))
        })
    }

    fn contains_row(&mut self, table_id: &TableId, row_id: &RowId) -> RowState<'_> {
        match self.tx_state.get_row_op(table_id, row_id) {
            RowState::Committed(_) => unreachable!("a row cannot be committed in a tx state"),
            RowState::Insert(pv) => return RowState::Insert(pv),
            RowState::Delete => return RowState::Delete,
            RowState::Absent => (),
        }
        match self
            .committed_state_write_lock
            .tables
            .get(table_id)
            .and_then(|table| table.rows.get(row_id))
        {
            Some(pv) => RowState::Committed(pv),
            None => RowState::Absent,
        }
    }

    fn table_exists(&self, table_id: &TableId) -> bool {
        self.tx_state.insert_tables.contains_key(table_id)
            || self.committed_state_write_lock.tables.contains_key(table_id)
    }

    fn algebraic_type_is_numeric(ty: &AlgebraicType) -> bool {
        matches!(*ty, |AlgebraicType::I8| AlgebraicType::U8
            | AlgebraicType::I16
            | AlgebraicType::U16
            | AlgebraicType::I32
            | AlgebraicType::U32
            | AlgebraicType::I64
            | AlgebraicType::U64
            | AlgebraicType::I128
            | AlgebraicType::U128)
    }

    fn sequence_value_to_algebraic_value(ty: &AlgebraicType, sequence_value: i128) -> AlgebraicValue {
        match *ty {
            AlgebraicType::I8 => (sequence_value as i8).into(),
            AlgebraicType::U8 => (sequence_value as u8).into(),
            AlgebraicType::I16 => (sequence_value as i16).into(),
            AlgebraicType::U16 => (sequence_value as u16).into(),
            AlgebraicType::I32 => (sequence_value as i32).into(),
            AlgebraicType::U32 => (sequence_value as u32).into(),
            AlgebraicType::I64 => (sequence_value as i64).into(),
            AlgebraicType::U64 => (sequence_value as u64).into(),
            AlgebraicType::I128 => sequence_value.into(),
            AlgebraicType::U128 => (sequence_value as u128).into(),
            _ => unreachable!("should have been prevented in `fn insert`"),
        }
    }

    #[tracing::instrument(skip_all)]
<<<<<<< HEAD
    fn insert(
        &mut self,
        table_id: TableId,
        mut row: ProductValue,
        database_address: Address,
    ) -> super::Result<ProductValue> {
        // TODO: Excuting schema_for_table for every row insert is expensive.
        // We should store the schema in the [Table] struct instead.
        let schema = self.schema_for_table(table_id, database_address)?;
=======
    fn insert(&mut self, table_id: TableId, mut row: ProductValue) -> super::Result<ProductValue> {
        // TODO: Executing schema_for_table for every row insert is expensive.
        // However we ask for the schema in the [Table] struct instead.
        let schema = self.schema_for_table(table_id)?;
        let ctx = ExecutionContext::internal(self.database_address);
>>>>>>> 4ef1bd52

        let mut col_to_update = None;
        for seq in &schema.sequences {
            if !row.elements[usize::from(seq.col_pos)].is_numeric_zero() {
                continue;
            }
            for seq_row in self.iter_by_col_eq(&ctx, &ST_SEQUENCES_ID, StSequenceFields::TableId, table_id.into())? {
                let seq_row = seq_row.view();
                let seq_row = StSequenceRow::try_from(seq_row)?;
                if seq_row.col_pos != seq.col_pos {
                    continue;
                }
<<<<<<< HEAD
                for seq_row in self.iter_by_col_eq(
                    &ExecutionContext::internal(database_address),
                    &ST_SEQUENCES_ID,
                    StSequenceFields::TableId,
                    table_id.into(),
                )? {
                    let seq_row = seq_row.view();
                    let seq_row = StSequenceRow::try_from(seq_row)?;
                    if seq_row.col_id != col.col_id {
                        continue;
                    }
=======
>>>>>>> 4ef1bd52

                col_to_update = Some((seq.col_pos, seq_row.sequence_id));
                break;
            }
        }

        if let Some((col_id, sequence_id)) = col_to_update {
            let col_idx = col_id.idx();
            let col = &schema.columns[col_idx];
            if !Self::algebraic_type_is_numeric(&col.col_type) {
                return Err(SequenceError::NotInteger {
                    col: format!("{}.{}", &schema.table_name, &col.col_name),
                    found: col.col_type.clone(),
                }
                .into());
            }
            // At this point, we know this will be essentially a cheap copy.
            let col_ty = col.col_type.clone();
            let seq_val = self.get_next_sequence_value(sequence_id, database_address)?;
            row.elements[col_idx] = Self::sequence_value_to_algebraic_value(&col_ty, seq_val);
        }

        self.insert_row_internal(table_id, row.clone())?;
        Ok(row)
    }

    #[tracing::instrument(skip_all)]
    fn insert_row_internal(&mut self, table_id: TableId, row: ProductValue) -> super::Result<()> {
        let mut bytes = Vec::new();
        row.encode(&mut bytes);
        let data_key = DataKey::from_data(&bytes);
        let row_id = RowId(data_key);

        // If the table does exist in the tx state, we need to create it based on the table in the
        // committed state. If the table does not exist in the committed state, it doesn't exist
        // in the database.
        let insert_table = if let Some(table) = self.tx_state.get_insert_table(&table_id) {
            table
        } else {
            let Some(committed_table) = self.committed_state_write_lock.tables.get(&table_id) else {
                return Err(TableError::IdNotFoundState(table_id).into());
            };
            let table = Table {
                schema: committed_table.get_schema().clone(),
                indexes: committed_table
                    .indexes
                    .iter()
                    .map(|(cols, index)| {
                        (
                            cols.clone(),
                            BTreeIndex::new(
                                index.index_id,
                                index.table_id,
                                index.cols.clone(),
                                index.name.clone(),
                                index.is_unique,
                            ),
                        )
                    })
                    .collect(),
                rows: Default::default(),
            };
            self.tx_state.insert_tables.insert(table_id, table);
            self.tx_state.get_insert_table(&table_id).unwrap()
        };

        // Check unique constraints
        for index in insert_table.indexes.values() {
            if index.violates_unique_constraint(&row) {
                let value = row.project_not_empty(&index.cols).unwrap();
                return Err(index.build_error_unique(insert_table, value).into());
            }
        }
        if let Some(table) = self.committed_state_write_lock.tables.get_mut(&table_id) {
            for index in table.indexes.values() {
                let value = index.get_fields(&row)?;
                let Some(violators) = index.get_rows_that_violate_unique_constraint(&value) else {
                    continue;
                };
                for row_id in violators {
                    if let Some(delete_table) = self.tx_state.delete_tables.get(&table_id) {
                        if !delete_table.contains(row_id) {
                            let value = row.project_not_empty(&index.cols).unwrap();
                            return Err(index.build_error_unique(table, value).into());
                        }
                    } else {
                        let value = row.project_not_empty(&index.cols)?;
                        return Err(index.build_error_unique(table, value).into());
                    }
                }
            }
        }

        // Now that we have checked all the constraints, we can perform the actual insertion.
        {
            // We have a few cases to consider, based on the history of this transaction, and
            // whether the row was already present or not at the start of this transaction.
            // 1. If the row was not originally present, and therefore also not deleted by
            //    this transaction, we will add it to `insert_tables`.
            // 2. If the row was originally present, but not deleted by this transaction,
            //    we should fail, as we would otherwise violate set semantics.
            // 3. If the row was originally present, and is currently going to be deleted
            //    by this transaction, we will remove it from `delete_tables`, and the
            //    cummulative effect will be to leave the row in place in the committed state.

            let delete_table = self.tx_state.get_or_create_delete_table(table_id);
            let row_was_previously_deleted = delete_table.remove(&row_id);

            // If the row was just deleted in this transaction and we are re-inserting it now,
            // we're done. Otherwise we have to add the row to the insert table, and into our memory.
            if row_was_previously_deleted {
                return Ok(());
            }

            let insert_table = self.tx_state.get_insert_table_mut(&table_id).unwrap();

            // TODO(cloutiertyler): should probably also check that all the columns are correct? Perf considerations.
            if insert_table.schema.columns.len() != row.elements.len() {
                return Err(TableError::RowInvalidType { table_id, row }.into());
            }

            insert_table.insert(row_id, row);

            match data_key {
                DataKey::Data(_) => (),
                DataKey::Hash(_) => {
                    self.memory_lock.insert(data_key, Arc::new(bytes));
                }
            };
        }

        Ok(())
    }

    fn get<'a>(&'a self, table_id: &TableId, row_id: &'a RowId) -> super::Result<Option<DataRef<'a>>> {
        if !self.table_exists(table_id) {
            return Err(TableError::IdNotFound(SystemTable::st_table, table_id.0).into());
        }
        match self.tx_state.get_row_op(table_id, row_id) {
            RowState::Committed(_) => unreachable!("a row cannot be committed in a tx state"),
            RowState::Insert(row) => {
                return Ok(Some(DataRef::new(row_id, row)));
            }
            RowState::Delete => {
                return Ok(None);
            }
            RowState::Absent => {}
        }
        Ok(self
            .committed_state_write_lock
            .tables
            .get(table_id)
            .and_then(|table| table.get_row(row_id))
            .map(|row| DataRef::new(row_id, row)))
    }

    fn get_row_type(&self, table_id: &TableId) -> Option<ProductType> {
        if let Some(row_type) = self
            .tx_state
            .insert_tables
            .get(table_id)
            .map(|table| table.get_row_type())
        {
            return Some(row_type);
        }
        self.committed_state_write_lock
            .tables
            .get(table_id)
            .map(|table| table.get_row_type())
    }

    fn get_schema(&self, table_id: &TableId) -> Option<&TableSchema> {
        if let Some(schema) = self
            .tx_state
            .insert_tables
            .get(table_id)
            .map(|table| table.get_schema())
        {
            return Some(schema);
        }
        self.committed_state_write_lock
            .tables
            .get(table_id)
            .map(|table| table.get_schema())
    }

    fn delete(&mut self, table_id: &TableId, row_ids: impl IntoIterator<Item = RowId>) -> u32 {
        row_ids
            .into_iter()
            .map(|row_id| self.delete_row_internal(table_id, &row_id) as u32)
            .sum()
    }

    fn delete_row_internal(&mut self, table_id: &TableId, row_id: &RowId) -> bool {
        match self.contains_row(table_id, row_id) {
            RowState::Committed(_) => {
                // If the row is present because of a previously committed transaction,
                // we need to add it to the appropriate delete_table.
                self.tx_state.get_or_create_delete_table(*table_id).insert(*row_id);
                // True because we did delete the row.
                true
            }
            RowState::Insert(_) => {
                // If the row is present because of a an insertion in this transaction,
                // we need to remove it from the appropriate insert_table.
                let insert_table = self.tx_state.get_insert_table_mut(table_id).unwrap();
                insert_table.delete(row_id);
                // True because we did delete a row.
                true
            }
            RowState::Delete | RowState::Absent => {
                // In either case, there's nothing to delete.
                false
            }
        }
    }

    fn delete_by_rel(&mut self, table_id: &TableId, relation: impl IntoIterator<Item = ProductValue>) -> u32 {
        self.delete(table_id, relation.into_iter().map(|pv| RowId(pv.to_data_key())))
    }

    fn iter<'a>(&'a self, ctx: &'a ExecutionContext, table_id: &TableId) -> super::Result<Iter> {
        if self.table_exists(table_id) {
            return Ok(Iter::new(ctx, *table_id, self));
        }
        Err(TableError::IdNotFound(SystemTable::st_table, table_id.0).into())
    }

    /// Returns an iterator,
    /// yielding every row in the table identified by `table_id`,
    /// where the column data identified by `cols` equates to `value`.
    fn iter_by_col_eq<'a>(
        &'a self,
        ctx: &'a ExecutionContext,
        table_id: &TableId,
        cols: impl Into<NonEmpty<ColId>>,
        value: AlgebraicValue,
    ) -> super::Result<IterByColEq<'_>> {
        self.iter_by_col_range(ctx, table_id, cols.into(), value)
    }

    /// Returns an iterator,
    /// yielding every row in the table identified by `table_id`,
    /// where the values of `cols` are contained in `range`.
    fn iter_by_col_range<'a, R: RangeBounds<AlgebraicValue>>(
        &'a self,
        ctx: &'a ExecutionContext,
        table_id: &TableId,
        cols: NonEmpty<ColId>,
        range: R,
    ) -> super::Result<IterByColRange<R>> {
        // We have to index_seek in both the committed state and the current tx state.
        // First, we will check modifications in the current tx. It may be that the table
        // has not been modified yet in the current tx, in which case we will only search
        // the committed state. Finally, the table may not be indexed at all, in which case
        // we fall back to iterating the entire table.
        //
        // We need to check the tx_state first. In particular, it may be that the index
        // was only added in the current transaction.
        // TODO(george): It's unclear that we truly support dynamically creating an index
        // yet. In particular, I don't know if creating an index in a transaction and
        // rolling it back will leave the index in place.
        if let Some(inserted_rows) = self.tx_state.index_seek(table_id, &cols, &range) {
            // The current transaction has modified this table, and the table is indexed.
            Ok(IterByColRange::Index(IndexSeekIterMutTxId {
                ctx,
                table_id: *table_id,
                tx_state: &self.tx_state,
                inserted_rows,
                committed_rows: self.committed_state_write_lock.index_seek(table_id, &cols, &range),
                committed_state: &self.committed_state_write_lock,
                num_committed_rows_fetched: 0,
            }))
        } else {
            // Either the current transaction has not modified this table, or the table is not
            // indexed.
            match self.committed_state_write_lock.index_seek(table_id, &cols, &range) {
                Some(committed_rows) => Ok(IterByColRange::CommittedIndex(CommittedIndexIter {
                    ctx,
                    table_id: *table_id,
                    tx_state: &self.tx_state,
                    committed_state: &self.committed_state_write_lock,
                    committed_rows,
                    num_committed_rows_fetched: 0,
                })),
                None => Ok(IterByColRange::Scan(ScanIterByColRange {
                    range,
                    cols,
                    scan_iter: self.iter(ctx, table_id)?,
                })),
            }
        }
    }

    fn commit(mut self) -> super::Result<Option<TxData>> {
        let memory: BTreeMap<DataKey, Arc<Vec<u8>>> = std::mem::take(&mut self.memory_lock);
        let tx_data = self.committed_state_write_lock.merge(self.tx_state, memory);
        Ok(Some(tx_data))
    }

    fn rollback(self) {
        // TODO: Check that no sequences exceed their allocation after the rollback.
    }
}

/// Struct contains various database states, each protected by
/// their own lock. To avoid deadlocks, it is crucial to acquire these locks
/// in a consistent order throughout the application.
///
/// Lock Acquisition Order:
/// 1. `memory`
/// 2. `committed_state`
/// 3. `sequence_state`
///
/// All locking mechanisms are encapsulated within the struct through local methods.
#[derive(Clone)]
pub struct Locking {
    /// All of the byte objects inserted in the current transaction.
    memory: Arc<Mutex<BTreeMap<DataKey, Arc<Vec<u8>>>>>,
    /// The state of the database up to the point of the last committed transaction.
    committed_state: Arc<RwLock<CommittedState>>,
    /// The state of sequence generation in this database.
    sequence_state: Arc<Mutex<SequencesState>>,
    /// The address of this database.
    database_address: Address,
}

impl Locking {
    pub fn new(database_address: Address) -> Self {
        Self {
            memory: Arc::new(Mutex::new(BTreeMap::new())),
            committed_state: Arc::new(RwLock::new(CommittedState::new())),
            sequence_state: Arc::new(Mutex::new(SequencesState::new())),
            database_address,
        }
    }

    /// IMPORTANT! This the most delicate function in the entire codebase.
    /// DO NOT CHANGE UNLESS YOU KNOW WHAT YOU'RE DOING!!!
    pub fn bootstrap(database_address: Address) -> Result<Self, DBError> {
        log::trace!("DATABASE: BOOTSTRAPPING SYSTEM TABLES...");

        // NOTE! The bootstrapping process does not take plan in a transaction.
        // This is intentional.
        let datastore = Self::new(database_address);
        let mut commit_state = datastore.committed_state.write_arc();
        let database_address = datastore.database_address;
        // TODO(cloutiertyler): One thing to consider in the future is, should
        // we persist the bootstrap transaction in the message log? My intuition
        // is no, because then if we change the schema of the system tables we
        // would need to migrate that data, whereas since the tables are defined
        // in the code we don't have that issue. We may have other issues though
        // for code that relies on the old schema...

        // Create the system tables and insert information about themselves into
<<<<<<< HEAD
        // st_table, st_columns, st_indexes, and st_sequences.
        commit_state.bootstrap_system_table(st_table_schema(), database_address)?;
        commit_state.bootstrap_system_table(st_columns_schema(), database_address)?;
        commit_state.bootstrap_system_table(st_constraints_schema(), database_address)?;
        commit_state.bootstrap_system_table(st_indexes_schema(), database_address)?;
        commit_state.bootstrap_system_table(st_sequences_schema(), database_address)?;
        // TODO(kim): We need to make sure to have ST_MODULE in the committed
        // state. `bootstrap_system_table` initializes the others lazily, but
        // it doesn't know about `ST_MODULE_ROW_TYPE`. Perhaps the committed
        // state should be initialized eagerly here?
        commit_state.get_or_create_table(ST_MODULE_ID, &ST_MODULE_ROW_TYPE, &st_module_schema());
        commit_state.bootstrap_system_table(st_module_schema(), database_address)?;

=======
        datastore.bootstrap_system_tables()?;
>>>>>>> 4ef1bd52
        // The database tables are now initialized with the correct data.
        // Now we have to build our in memory structures.
        commit_state.build_sequence_state(&mut datastore.sequence_state.lock())?;
        commit_state.build_indexes()?;

        log::trace!("DATABASE:BOOTSTRAPPING SYSTEM TABLES DONE");
        Ok(datastore)
    }

    /// The purpose of this is to rebuild the state of the datastore
    /// after having inserted all of rows from the message log.
    /// This is necessary because, for example, inserting a row into `st_table`
    /// is not equivalent to calling `create_table`.
    /// There may eventually be better way to do this, but this will have to do for now.
    pub fn rebuild_state_after_replay(&self) -> Result<(), DBError> {
        let mut committed_state = self.committed_state.write_arc();
        let mut sequence_state = self.sequence_state.lock();
        // `build_missing_tables` must be called before indexes.
        // Honestly this should maybe just be one big procedure.
        // See John Carmack's philosophy on this.
        committed_state.build_missing_tables(self.database_address)?;
        committed_state.build_indexes()?;
        committed_state.build_sequence_state(&mut sequence_state)?;
        Ok(())
    }

<<<<<<< HEAD
=======
    fn table_rows(
        inner: &mut Inner,
        table_id: TableId,
        schema: TableSchema,
    ) -> &mut indexmap::IndexMap<RowId, ProductValue> {
        &mut inner
            .committed_state
            .tables
            .entry(table_id)
            .or_insert_with(|| Table::new(schema))
            .rows
    }

>>>>>>> 4ef1bd52
    pub fn replay_transaction(&self, transaction: &Transaction, odb: &dyn ObjectDB) -> Result<(), DBError> {
        let mut committed_state = self.committed_state.write_arc();
        for write in &transaction.writes {
            let table_id = TableId(write.set_id);
<<<<<<< HEAD
            let schema = committed_state
                .schema_for_table(table_id, self.database_address)?
                .into_owned();
            let row_type = committed_state
                .row_type_for_table(table_id, self.database_address)?
                .into_owned();

            match write.operation {
                Operation::Delete => {
                    committed_state
                        .table_rows(table_id, schema, row_type)
                        .remove(&RowId(write.data_key));
=======
            let schema = inner.schema_for_table(table_id)?.into_owned();

            match write.operation {
                Operation::Delete => {
                    Self::table_rows(&mut inner, table_id, schema).remove(&RowId(write.data_key));
>>>>>>> 4ef1bd52
                    DB_METRICS
                        .rdb_num_table_rows
                        .with_label_values(&self.database_address, &table_id.into())
                        .dec();
                }
                Operation::Insert => {
                    let row_type = schema.get_row_type();
                    let product_value = match write.data_key {
                        DataKey::Data(data) => ProductValue::decode(&row_type, &mut &data[..]).unwrap_or_else(|e| {
                            panic!(
                                "Couldn't decode product value from message log: `{}`. Expected row type: {:?}",
                                e, row_type
                            )
                        }),
                        DataKey::Hash(hash) => {
                            let data = odb.get(hash).unwrap_or_else(|| {
                                panic!("Object {hash} referenced from transaction not present in object DB");
                            });
                            ProductValue::decode(&row_type, &mut &data[..]).unwrap_or_else(|e| {
                                panic!(
                                    "Couldn't decode product value {} from object DB: `{}`. Expected row type: {:?}",
                                    hash, e, row_type
                                )
                            })
                        }
                    };
<<<<<<< HEAD
                    committed_state
                        .table_rows(table_id, schema, row_type)
                        .insert(RowId(write.data_key), product_value);
=======
                    Self::table_rows(&mut inner, table_id, schema).insert(RowId(write.data_key), product_value);
>>>>>>> 4ef1bd52
                    DB_METRICS
                        .rdb_num_table_rows
                        .with_label_values(&self.database_address, &table_id.into())
                        .inc();
                }
            }
        }
        Ok(())
    }
}

#[derive(Debug, Copy, Clone, Hash, Eq, PartialEq, Ord, PartialOrd)]
pub struct RowId(pub(crate) DataKey);

impl DataRow for Locking {
    type RowId = RowId;
    type DataRef<'a> = DataRef<'a>;

    fn view_product_value<'a>(&self, data_ref: Self::DataRef<'a>) -> &'a ProductValue {
        data_ref.data
    }
}

impl traits::Tx for Locking {
    type TxId = MutTxId;

    fn begin_tx(&self) -> Self::TxId {
        self.begin_mut_tx()
    }

    fn release_tx(&self, ctx: &ExecutionContext, tx: Self::TxId) {
        self.rollback_mut_tx(ctx, tx)
    }
}

pub struct Iter<'a> {
    ctx: &'a ExecutionContext<'a>,
    table_id: TableId,
    tx: &'a MutTxId,
    stage: ScanStage<'a>,
    num_committed_rows_fetched: u64,
}

impl Drop for Iter<'_> {
    fn drop(&mut self) {
        DB_METRICS
            .rdb_num_rows_fetched
            .with_label_values(
                &self.ctx.workload(),
                &self.ctx.database(),
                self.ctx.reducer_or_query(),
                &self.table_id.into(),
            )
            .inc_by(self.num_committed_rows_fetched);
    }
}

impl<'a> Iter<'a> {
    fn new(ctx: &'a ExecutionContext, table_id: TableId, tx: &'a MutTxId) -> Self {
        Self {
            ctx,
            table_id,
            tx,
            stage: ScanStage::Start,
            num_committed_rows_fetched: 0,
        }
    }
}

enum ScanStage<'a> {
    Start,
    CurrentTx {
        iter: indexmap::map::Iter<'a, RowId, ProductValue>,
    },
    Committed {
        iter: indexmap::map::Iter<'a, RowId, ProductValue>,
    },
}

impl<'a> Iterator for Iter<'a> {
    type Item = DataRef<'a>;

    #[tracing::instrument(skip_all)]
    fn next(&mut self) -> Option<Self::Item> {
        let table_id = self.table_id;

        // Moves the current scan stage to the current tx if rows were inserted in it.
        // Returns `None` otherwise.
        let maybe_stage_current_tx_inserts = |this: &mut Self| {
            let table = &this.tx.tx_state;
            let insert_table = table.insert_tables.get(&table_id)?;
            this.stage = ScanStage::CurrentTx {
                iter: insert_table.rows.iter(),
            };
            Some(())
        };

        // The finite state machine goes:
        //      Start --> CurrentTx ---\
        //        |         ^          |
        //        v         |          v
        //     Committed ---/------> Stop
        loop {
            match &mut self.stage {
                ScanStage::Start => {
                    let _span = tracing::debug_span!("ScanStage::Start").entered();
                    if let Some(table) = self.tx.committed_state_write_lock.tables.get(&table_id) {
                        // The committed state has changes for this table.
                        // Go through them in (1).
                        self.stage = ScanStage::Committed {
                            iter: table.rows.iter(),
                        };
                    } else {
                        // No committed changes, so look for inserts in the current tx in (2).
                        maybe_stage_current_tx_inserts(self);
                    }
                }
                ScanStage::Committed { iter } => {
                    // (1) Go through the committed state for this table.
                    let _span = tracing::debug_span!("ScanStage::Committed").entered();
                    for (row_id, row) in iter {
                        // Increment metric for number of committed rows scanned.
                        self.num_committed_rows_fetched += 1;
                        // Check the committed row's state in the current tx.
                        match self.tx.tx_state.get_row_op(&table_id, row_id) {
                            RowState::Committed(_) => unreachable!("a row cannot be committed in a tx state"),
                            // Do nothing, via (3), we'll get it in the next stage (2).
                            RowState::Insert(_) |
                            // Skip it, it's been deleted.
                            RowState::Delete => {}
                            // There either are no state changes for the current tx (`None`),
                            // or there are, but `row_id` specifically has not been changed.
                            // Either way, the row is in the committed state
                            // and hasn't been removed in the current tx,
                            // so it exists and can be returned.
                            RowState::Absent => return Some(DataRef::new(row_id, row)),
                        }
                    }
                    // (3) We got here, so we must've exhausted the committed changes.
                    // Start looking in the current tx for inserts, if any, in (2).
                    maybe_stage_current_tx_inserts(self)?;
                }
                ScanStage::CurrentTx { iter } => {
                    // (2) look for inserts in the current tx.
                    let _span = tracing::debug_span!("ScanStage::CurrentTx").entered();
                    return iter.next().map(|(id, row)| DataRef::new(id, row));
                }
            }
        }
    }
}

pub struct IndexSeekIterMutTxId<'a> {
    ctx: &'a ExecutionContext<'a>,
    table_id: TableId,
    tx_state: &'a TxState,
    committed_state: &'a CommittedState,
    inserted_rows: BTreeIndexRangeIter<'a>,
    committed_rows: Option<BTreeIndexRangeIter<'a>>,
    num_committed_rows_fetched: u64,
}

impl Drop for IndexSeekIterMutTxId<'_> {
    fn drop(&mut self) {
        // Increment number of index seeks
        DB_METRICS
            .rdb_num_index_seeks
            .with_label_values(
                &self.ctx.workload(),
                &self.ctx.database(),
                self.ctx.reducer_or_query(),
                &self.table_id.0,
            )
            .inc();

        // Increment number of index keys scanned
        DB_METRICS
            .rdb_num_keys_scanned
            .with_label_values(
                &self.ctx.workload(),
                &self.ctx.database(),
                self.ctx.reducer_or_query(),
                &self.table_id.0,
            )
            .inc_by(self.committed_rows.as_ref().map_or(0, |iter| iter.keys_scanned()));

        // Increment number of rows fetched
        DB_METRICS
            .rdb_num_rows_fetched
            .with_label_values(
                &self.ctx.workload(),
                &self.ctx.database(),
                self.ctx.reducer_or_query(),
                &self.table_id.0,
            )
            .inc_by(self.num_committed_rows_fetched);
    }
}

impl<'a> Iterator for IndexSeekIterMutTxId<'a> {
    type Item = DataRef<'a>;

    #[tracing::instrument(skip_all)]
    fn next(&mut self) -> Option<Self::Item> {
        if let Some(row_id) = self.inserted_rows.next() {
            return Some(DataRef::new(
                row_id,
                self.tx_state.get_row(&self.table_id, row_id).unwrap(),
            ));
        }

        if let Some(row_id) = self.committed_rows.as_mut().and_then(|i| {
            i.find(|row_id| {
                !self
                    .tx_state
                    .delete_tables
                    .get(&self.table_id)
                    .map_or(false, |table| table.contains(row_id))
            })
        }) {
            self.num_committed_rows_fetched += 1;
            return Some(get_committed_row(self.committed_state, &self.table_id, row_id));
        }

        None
    }
}

pub struct CommittedIndexIter<'a> {
    ctx: &'a ExecutionContext<'a>,
    table_id: TableId,
    tx_state: &'a TxState,
    committed_state: &'a CommittedState,
    committed_rows: BTreeIndexRangeIter<'a>,
    num_committed_rows_fetched: u64,
}

impl Drop for CommittedIndexIter<'_> {
    fn drop(&mut self) {
        DB_METRICS
            .rdb_num_index_seeks
            .with_label_values(
                &self.ctx.workload(),
                &self.ctx.database(),
                self.ctx.reducer_or_query(),
                &self.table_id.0,
            )
            .inc();

        // Increment number of index keys scanned
        DB_METRICS
            .rdb_num_keys_scanned
            .with_label_values(
                &self.ctx.workload(),
                &self.ctx.database(),
                self.ctx.reducer_or_query(),
                &self.table_id.0,
            )
            .inc_by(self.committed_rows.keys_scanned());

        // Increment number of rows fetched
        DB_METRICS
            .rdb_num_rows_fetched
            .with_label_values(
                &self.ctx.workload(),
                &self.ctx.database(),
                self.ctx.reducer_or_query(),
                &self.table_id.0,
            )
            .inc_by(self.num_committed_rows_fetched);
    }
}

impl<'a> Iterator for CommittedIndexIter<'a> {
    type Item = DataRef<'a>;

    #[tracing::instrument(skip_all)]
    fn next(&mut self) -> Option<Self::Item> {
        if let Some(row_id) = self.committed_rows.find(|row_id| {
            !self
                .tx_state
                .delete_tables
                .get(&self.table_id)
                .map_or(false, |table| table.contains(row_id))
        }) {
            self.num_committed_rows_fetched += 1;
            return Some(get_committed_row(self.committed_state, &self.table_id, row_id));
        }

        None
    }
}

/// Retrieve a commited row.
///
/// Panics if `table_id` and `row_id` do not identify an actually present row.
#[tracing::instrument(skip_all)]
#[inline]
// N.B. This function is used in hot loops, so care is advised when changing it.
fn get_committed_row<'a>(state: &'a CommittedState, table_id: &TableId, row_id: &'a RowId) -> DataRef<'a> {
    DataRef::new(row_id, state.tables.get(table_id).unwrap().get_row(row_id).unwrap())
}

/// An [IterByColRange] for an individual column value.
pub type IterByColEq<'a> = IterByColRange<'a, AlgebraicValue>;

/// An iterator for a range of values in a column.
pub enum IterByColRange<'a, R: RangeBounds<AlgebraicValue>> {
    /// When the column in question does not have an index.
    Scan(ScanIterByColRange<'a, R>),

    /// When the column has an index, and the table
    /// has been modified this transaction.
    Index(IndexSeekIterMutTxId<'a>),

    /// When the column has an index, and the table
    /// has not been modified in this transaction.
    CommittedIndex(CommittedIndexIter<'a>),
}

impl<'a, R: RangeBounds<AlgebraicValue>> Iterator for IterByColRange<'a, R> {
    type Item = DataRef<'a>;

    #[tracing::instrument(skip_all)]
    fn next(&mut self) -> Option<Self::Item> {
        match self {
            IterByColRange::Scan(range) => range.next(),
            IterByColRange::Index(range) => range.next(),
            IterByColRange::CommittedIndex(seek) => seek.next(),
        }
    }
}

pub struct ScanIterByColRange<'a, R: RangeBounds<AlgebraicValue>> {
    scan_iter: Iter<'a>,
    cols: NonEmpty<ColId>,
    range: R,
}

impl<'a, R: RangeBounds<AlgebraicValue>> Iterator for ScanIterByColRange<'a, R> {
    type Item = DataRef<'a>;

    #[tracing::instrument(skip_all)]
    fn next(&mut self) -> Option<Self::Item> {
        for data_ref in &mut self.scan_iter {
            let row = data_ref.view();
            let value = row.project_not_empty(&self.cols).unwrap();
            if self.range.contains(&value) {
                return Some(data_ref);
            }
        }
        None
    }
}

impl TxDatastore for Locking {
    type Iter<'a> = Iter<'a> where Self: 'a;
    type IterByColEq<'a> = IterByColRange<'a, AlgebraicValue> where Self: 'a;
    type IterByColRange<'a, R: RangeBounds<AlgebraicValue>> = IterByColRange<'a, R> where Self: 'a;

    fn iter_tx<'a>(
        &'a self,
        ctx: &'a ExecutionContext,
        tx: &'a Self::TxId,
        table_id: TableId,
    ) -> super::Result<Self::Iter<'a>> {
        self.iter_mut_tx(ctx, tx, table_id)
    }

    fn iter_by_col_range_tx<'a, R: RangeBounds<AlgebraicValue>>(
        &'a self,
        ctx: &'a ExecutionContext,
        tx: &'a Self::TxId,
        table_id: TableId,
        cols: NonEmpty<ColId>,
        range: R,
    ) -> super::Result<Self::IterByColRange<'a, R>> {
        self.iter_by_col_range_mut_tx(ctx, tx, table_id, cols, range)
    }

    fn iter_by_col_eq_tx<'a>(
        &'a self,
        ctx: &'a ExecutionContext,
        tx: &'a Self::TxId,
        table_id: TableId,
        cols: NonEmpty<ColId>,
        value: AlgebraicValue,
    ) -> super::Result<Self::IterByColEq<'a>> {
        self.iter_by_col_eq_mut_tx(ctx, tx, table_id, cols, value)
    }

    fn get_tx<'a>(
        &self,
        tx: &'a Self::TxId,
        table_id: TableId,
        row_id: &'a Self::RowId,
    ) -> super::Result<Option<Self::DataRef<'a>>> {
        self.get_mut_tx(tx, table_id, row_id)
    }
}

impl traits::MutTx for Locking {
    type MutTxId = MutTxId;

    fn begin_mut_tx(&self) -> Self::MutTxId {
        let timer = Instant::now();

        let committed_state_write_lock = self.committed_state.write_arc();
        let sequence_state_lock = self.sequence_state.lock_arc();
        let memory_lock = self.memory.lock_arc();
        let lock_wait_time = timer.elapsed();
        MutTxId {
            committed_state_write_lock,
            sequence_state_lock,
            tx_state: TxState::new(),
            memory_lock,
            lock_wait_time,
            timer,
        }
    }

    fn rollback_mut_tx(&self, ctx: &ExecutionContext, tx: Self::MutTxId) {
        let workload = &ctx.workload();
        let db = &ctx.database();
        let reducer = ctx.reducer_name().unwrap_or_default();
        let elapsed_time = tx.timer.elapsed();
        let cpu_time = elapsed_time - tx.lock_wait_time;
        DB_METRICS
            .rdb_num_txns
            .with_label_values(workload, db, reducer, &false)
            .inc();
        DB_METRICS
            .rdb_txn_cpu_time_sec
            .with_label_values(workload, db, reducer)
            .observe(cpu_time.as_secs_f64());
        DB_METRICS
            .rdb_txn_elapsed_time_sec
            .with_label_values(workload, db, reducer)
            .observe(elapsed_time.as_secs_f64());
        tx.rollback();
    }

    fn commit_mut_tx(&self, ctx: &ExecutionContext, tx: Self::MutTxId) -> super::Result<Option<TxData>> {
        let workload = &ctx.workload();
        let db = &ctx.database();
        let reducer = ctx.reducer_name().unwrap_or_default();
        let elapsed_time = tx.timer.elapsed();
        let cpu_time = elapsed_time - tx.lock_wait_time;

        let elapsed_time = elapsed_time.as_secs_f64();
        let cpu_time = cpu_time.as_secs_f64();
        // Note, we record empty transactions in our metrics.
        // That is, transactions that don't write any rows to the commit log.
        DB_METRICS
            .rdb_num_txns
            .with_label_values(workload, db, reducer, &true)
            .inc();
        DB_METRICS
            .rdb_txn_cpu_time_sec
            .with_label_values(workload, db, reducer)
            .observe(cpu_time);
        DB_METRICS
            .rdb_txn_elapsed_time_sec
            .with_label_values(workload, db, reducer)
            .observe(elapsed_time);

        fn hash(a: &WorkloadType, b: &Address, c: &str) -> u64 {
            use std::hash::Hash;
            let mut hasher = DefaultHasher::new();
            a.hash(&mut hasher);
            b.hash(&mut hasher);
            c.hash(&mut hasher);
            hasher.finish()
        }

        let mut guard = MAX_TX_CPU_TIME.lock().unwrap();
        let max_cpu_time = *guard
            .entry(hash(workload, db, reducer))
            .and_modify(|max| {
                if cpu_time > *max {
                    *max = cpu_time;
                }
            })
            .or_insert_with(|| cpu_time);

        drop(guard);
        DB_METRICS
            .rdb_txn_cpu_time_sec_max
            .with_label_values(workload, db, reducer)
            .set(max_cpu_time);

        tx.commit()
    }

    #[cfg(test)]
    fn rollback_mut_tx_for_test(&self, tx: Self::MutTxId) {
        tx.rollback();
    }

    #[cfg(test)]
    fn commit_mut_tx_for_test(&self, tx: Self::MutTxId) -> super::Result<Option<TxData>> {
        tx.commit()
    }
}

impl MutTxDatastore for Locking {
    fn create_table_mut_tx(&self, tx: &mut Self::MutTxId, schema: TableDef) -> super::Result<TableId> {
        tx.create_table(schema, self.database_address)
    }

    /// This function is used to get the `ProductType` of the rows in a
    /// particular table.  This will be the `ProductType` as viewed through the
    /// lens of the current transaction. Because it is expensive to compute the
    /// `ProductType` in the context of the transaction, we cache the current
    /// `ProductType` as long as you have not made any changes to the schema of
    /// the table for in the current transaction.  If the cache is invalid, we
    /// fallback to computing the `ProductType` from the underlying datastore.
    ///
    /// NOTE: If you change the system tables directly rather than using the
    /// provided functions for altering tables, then the cache may incorrectly
    /// reflect the schema of the table.q
    ///
    /// This function is known to be called quite frequently.
    fn row_type_for_table_mut_tx<'tx>(
        &self,
        tx: &'tx Self::MutTxId,
        table_id: TableId,
    ) -> super::Result<Cow<'tx, ProductType>> {
        tx.row_type_for_table(table_id, self.database_address)
    }

    /// IMPORTANT! This function is relatively expensive, and much more
    /// expensive than `row_type_for_table_mut_tx`.  Prefer
    /// `row_type_for_table_mut_tx` if you only need to access the `ProductType`
    /// of the table.
    fn schema_for_table_mut_tx<'tx>(
        &self,
        tx: &'tx Self::MutTxId,
        table_id: TableId,
    ) -> super::Result<Cow<'tx, TableSchema>> {
        tx.schema_for_table(table_id, self.database_address)
    }

    /// This function is relatively expensive because it needs to be
    /// transactional, however we don't expect to be dropping tables very often.
    fn drop_table_mut_tx(&self, tx: &mut Self::MutTxId, table_id: TableId) -> super::Result<()> {
        tx.drop_table(table_id, self.database_address)
    }

    fn rename_table_mut_tx(&self, tx: &mut Self::MutTxId, table_id: TableId, new_name: &str) -> super::Result<()> {
        tx.rename_table(table_id, new_name, self.database_address)
    }

    fn table_id_exists(&self, tx: &Self::MutTxId, table_id: &TableId) -> bool {
        tx.table_exists(table_id)
    }

    fn table_id_from_name_mut_tx(&self, tx: &Self::MutTxId, table_name: &str) -> super::Result<Option<TableId>> {
        tx.table_id_from_name(table_name, self.database_address)
    }

    fn table_name_from_id_mut_tx<'a>(
        &'a self,
        ctx: &'a ExecutionContext,
        tx: &'a Self::MutTxId,
        table_id: TableId,
    ) -> super::Result<Option<&'a str>> {
        tx.table_name_from_id(ctx, table_id)
    }

<<<<<<< HEAD
    fn create_index_mut_tx(&self, tx: &mut Self::MutTxId, index: IndexDef) -> super::Result<IndexId> {
        tx.create_index(index, self.database_address)
=======
    fn create_index_mut_tx(
        &self,
        tx: &mut Self::MutTxId,
        table_id: TableId,
        index: IndexDef,
    ) -> super::Result<IndexId> {
        tx.lock.create_index(table_id, index)
>>>>>>> 4ef1bd52
    }

    fn drop_index_mut_tx(&self, tx: &mut Self::MutTxId, index_id: IndexId) -> super::Result<()> {
        tx.drop_index(index_id, self.database_address)
    }

    fn index_id_from_name_mut_tx(&self, tx: &Self::MutTxId, index_name: &str) -> super::Result<Option<IndexId>> {
        tx.index_id_from_name(index_name, self.database_address)
    }

    fn get_next_sequence_value_mut_tx(&self, tx: &mut Self::MutTxId, seq_id: SequenceId) -> super::Result<i128> {
        tx.get_next_sequence_value(seq_id, self.database_address)
    }

<<<<<<< HEAD
    fn create_sequence_mut_tx(&self, tx: &mut Self::MutTxId, seq: SequenceDef) -> super::Result<SequenceId> {
        tx.create_sequence(seq, self.database_address)
=======
    fn create_sequence_mut_tx(
        &self,
        tx: &mut Self::MutTxId,
        table_id: TableId,
        seq: SequenceDef,
    ) -> super::Result<SequenceId> {
        tx.lock.create_sequence(table_id, seq)
>>>>>>> 4ef1bd52
    }

    fn drop_sequence_mut_tx(&self, tx: &mut Self::MutTxId, seq_id: SequenceId) -> super::Result<()> {
        tx.drop_sequence(seq_id, self.database_address)
    }

    fn sequence_id_from_name_mut_tx(
        &self,
        tx: &Self::MutTxId,
        sequence_name: &str,
    ) -> super::Result<Option<SequenceId>> {
        tx.sequence_id_from_name(sequence_name, self.database_address)
    }

    fn drop_constraint_mut_tx(&self, tx: &mut Self::MutTxId, constraint_id: ConstraintId) -> super::Result<()> {
        tx.lock.drop_constraint(constraint_id)
    }

    fn constraint_id_from_name(
        &self,
        tx: &Self::MutTxId,
        constraint_name: &str,
    ) -> super::Result<Option<ConstraintId>> {
        tx.lock.constraint_id_from_name(constraint_name)
    }

    fn iter_mut_tx<'a>(
        &'a self,
        ctx: &'a ExecutionContext,
        tx: &'a Self::MutTxId,
        table_id: TableId,
    ) -> super::Result<Self::Iter<'a>> {
        tx.iter(ctx, &table_id)
    }

    fn iter_by_col_range_mut_tx<'a, R: RangeBounds<AlgebraicValue>>(
        &'a self,
        ctx: &'a ExecutionContext,
        tx: &'a Self::MutTxId,
        table_id: TableId,
        cols: impl Into<NonEmpty<ColId>>,
        range: R,
    ) -> super::Result<Self::IterByColRange<'a, R>> {
        tx.iter_by_col_range(ctx, &table_id, cols.into(), range)
    }

    fn iter_by_col_eq_mut_tx<'a>(
        &'a self,
        ctx: &'a ExecutionContext,
        tx: &'a Self::MutTxId,
        table_id: TableId,
        cols: impl Into<NonEmpty<ColId>>,
        value: AlgebraicValue,
    ) -> super::Result<Self::IterByColEq<'a>> {
        tx.iter_by_col_eq(ctx, &table_id, cols, value)
    }

    fn get_mut_tx<'a>(
        &self,
        tx: &'a Self::MutTxId,
        table_id: TableId,
        row_id: &'a Self::RowId,
    ) -> super::Result<Option<Self::DataRef<'a>>> {
        tx.get(&table_id, row_id)
    }

    fn delete_mut_tx<'a>(
        &'a self,
        tx: &'a mut Self::MutTxId,
        table_id: TableId,
        row_ids: impl IntoIterator<Item = Self::RowId>,
    ) -> u32 {
        tx.delete(&table_id, row_ids)
    }

    fn delete_by_rel_mut_tx(
        &self,
        tx: &mut Self::MutTxId,
        table_id: TableId,
        relation: impl IntoIterator<Item = ProductValue>,
    ) -> u32 {
        tx.delete_by_rel(&table_id, relation)
    }

    fn insert_mut_tx<'a>(
        &'a self,
        tx: &'a mut Self::MutTxId,
        table_id: TableId,
        row: ProductValue,
    ) -> super::Result<ProductValue> {
        tx.insert(table_id, row, self.database_address)
    }
}

impl traits::Programmable for Locking {
    fn program_hash(&self, tx: &MutTxId) -> Result<Option<Hash>, DBError> {
        match tx
            .iter(&ExecutionContext::internal(self.database_address), &ST_MODULE_ID)?
            .next()
        {
            None => Ok(None),
            Some(data) => {
                let row = StModuleRow::try_from(data.view())?;
                Ok(Some(row.program_hash))
            }
        }
    }
}

impl traits::MutProgrammable for Locking {
    type FencingToken = u128;

    fn set_program_hash(&self, tx: &mut MutTxId, fence: Self::FencingToken, hash: Hash) -> Result<(), DBError> {
        let ctx = ExecutionContext::internal(self.database_address);
        let mut iter = tx.iter(&ctx, &ST_MODULE_ID)?;
        if let Some(data) = iter.next() {
            let row = StModuleRow::try_from(data.view())?;
            if fence <= row.epoch.0 {
                return Err(anyhow!("stale fencing token: {}, storage is at epoch: {}", fence, row.epoch).into());
            }

            // Note the borrow checker requires that we explictly drop the iterator.
            // That is, before we delete and insert.
            // This is because datastore iterators write to the metric store when dropped.
            // Hence if we don't explicitly drop here,
            // there will be another immutable borrow of self after the two mutable borrows below.
            drop(iter);

            tx.delete_by_rel(&ST_MODULE_ID, Some(ProductValue::from(&row)));
            tx.insert(
                ST_MODULE_ID,
                ProductValue::from(&StModuleRow {
                    program_hash: hash,
                    kind: WASM_MODULE,
                    epoch: system_tables::Epoch(fence),
                }),
                self.database_address,
            )?;
            return Ok(());
        }

        // Note the borrow checker requires that we explictly drop the iterator before we insert.
        // This is because datastore iterators write to the metric store when dropped.
        // Hence if we don't explicitly drop here,
        // there will be another immutable borrow of self after the mutable borrow of the insert.
        drop(iter);

        tx.insert(
            ST_MODULE_ID,
            ProductValue::from(&StModuleRow {
                program_hash: hash,
                kind: WASM_MODULE,
                epoch: system_tables::Epoch(fence),
            }),
            self.database_address,
        )?;
        Ok(())
    }
}
#[cfg(test)]
mod tests {
    use super::*;
    use crate::db::datastore::Result;
    use crate::error::IndexError;
    use itertools::Itertools;
    use spacetimedb_lib::error::ResultTest;
    use spacetimedb_primitives::Constraints;
    use spacetimedb_sats::product;

    /// Utility to query the system tables and return their concrete table row
    pub struct SystemTableQuery<'a> {
        db: &'a MutTxId,
        ctx: &'a ExecutionContext<'a>,
    }

    fn query_st_tables<'a>(ctx: &'a ExecutionContext<'a>, tx: &'a MutTxId) -> SystemTableQuery<'a> {
        SystemTableQuery { db: tx, ctx }
    }

    impl SystemTableQuery<'_> {
        pub fn scan_st_tables(&self) -> Result<Vec<StTableRow<String>>> {
            Ok(self
                .db
                .iter(self.ctx, &ST_TABLES_ID)?
                .map(|x| StTableRow::try_from(x.view()).unwrap().to_owned())
                .sorted_by_key(|x| x.table_id)
                .collect::<Vec<_>>())
        }

        pub fn scan_st_tables_by_col(
            &self,
            cols: impl Into<NonEmpty<ColId>>,
            value: AlgebraicValue,
        ) -> Result<Vec<StTableRow<String>>> {
            Ok(self
                .db
                .iter_by_col_eq(self.ctx, &ST_TABLES_ID, cols, value)?
                .map(|x| StTableRow::try_from(x.view()).unwrap().to_owned())
                .sorted_by_key(|x| x.table_id)
                .collect::<Vec<_>>())
        }

        pub fn scan_st_columns(&self) -> Result<Vec<StColumnRow<String>>> {
            Ok(self
                .db
                .iter(self.ctx, &ST_COLUMNS_ID)?
                .map(|x| StColumnRow::try_from(x.view()).unwrap().to_owned())
                .sorted_by_key(|x| (x.table_id, x.col_pos))
                .collect::<Vec<_>>())
        }

        pub fn scan_st_columns_by_col(
            &self,
            cols: impl Into<NonEmpty<ColId>>,
            value: AlgebraicValue,
        ) -> Result<Vec<StColumnRow<String>>> {
            Ok(self
                .db
                .iter_by_col_eq(self.ctx, &ST_COLUMNS_ID, cols, value)?
                .map(|x| StColumnRow::try_from(x.view()).unwrap().to_owned())
                .sorted_by_key(|x| (x.table_id, x.col_pos))
                .collect::<Vec<_>>())
        }

        pub fn scan_st_constraints(&self) -> Result<Vec<StConstraintRow<String>>> {
            Ok(self
                .db
                .iter(self.ctx, &ST_CONSTRAINTS_ID)?
                .map(|x| StConstraintRow::try_from(x.view()).unwrap().to_owned())
                .sorted_by_key(|x| x.constraint_id)
                .collect::<Vec<_>>())
        }

        pub fn scan_st_sequences(&self) -> Result<Vec<StSequenceRow<String>>> {
            Ok(self
                .db
                .iter(self.ctx, &ST_SEQUENCES_ID)?
                .map(|x| StSequenceRow::try_from(x.view()).unwrap().to_owned())
                .sorted_by_key(|x| (x.table_id, x.sequence_id))
                .collect::<Vec<_>>())
        }

        pub fn scan_st_indexes(&self) -> Result<Vec<StIndexRow<String>>> {
            Ok(self
                .db
                .iter(self.ctx, &ST_INDEXES_ID)?
                .map(|x| StIndexRow::try_from(x.view()).unwrap().to_owned())
                .sorted_by_key(|x| x.index_id)
                .collect::<Vec<_>>())
        }
    }

    fn u32_str_u32(a: u32, b: &str, c: u32) -> ProductValue {
        product![a, b, c]
    }

    fn get_datastore() -> super::super::Result<Locking> {
        Locking::bootstrap(Address::zero())
    }

    fn col(col: u32) -> NonEmpty<u32> {
        NonEmpty::new(col)
    }

    fn cols(head: u32, tail: Vec<u32>) -> NonEmpty<u32> {
        NonEmpty::from((head, tail))
    }

    fn map_array<A, B: From<A>, const N: usize>(a: [A; N]) -> Vec<B> {
        a.map(Into::into).into()
    }

    struct IndexRow<'a> {
        id: u32,
        table: u32,
        col: NonEmpty<u32>,
        name: &'a str,
        unique: bool,
    }
    impl From<IndexRow<'_>> for StIndexRow<String> {
        fn from(value: IndexRow<'_>) -> Self {
            Self {
                index_id: value.id.into(),
                table_id: value.table.into(),
                columns: value.col.map(ColId),
                index_name: value.name.into(),
                is_unique: value.unique,
                index_type: IndexType::BTree,
            }
        }
    }

    struct TableRow<'a> {
        id: u32,
        name: &'a str,
        ty: StTableType,
        access: StAccess,
    }
    impl From<TableRow<'_>> for StTableRow<String> {
        fn from(value: TableRow<'_>) -> Self {
            Self {
                table_id: value.id.into(),
                table_name: value.name.into(),
                table_type: value.ty,
                table_access: value.access,
            }
        }
    }

    struct ColRow<'a> {
        table: u32,
        pos: u32,
        name: &'a str,
        ty: AlgebraicType,
    }
    impl From<ColRow<'_>> for StColumnRow<String> {
        fn from(value: ColRow<'_>) -> Self {
            Self {
                table_id: value.table.into(),
                col_pos: value.pos.into(),
                col_name: value.name.into(),
                col_type: value.ty,
            }
        }
    }
    impl From<ColRow<'_>> for ColumnSchema {
        fn from(value: ColRow<'_>) -> Self {
            Self {
                table_id: value.table.into(),
                col_pos: value.pos.into(),
                col_name: value.name.to_string(),
                col_type: value.ty,
            }
        }
    }
    impl From<ColRow<'_>> for ColumnDef {
        fn from(value: ColRow<'_>) -> Self {
            Self {
                col_name: value.name.to_string(),
                col_type: value.ty,
            }
        }
    }

    struct SequenceRow<'a> {
        id: u32,
        name: &'a str,
        table: u32,
        col_pos: u32,
        start: i128,
    }
    impl From<SequenceRow<'_>> for StSequenceRow<String> {
        fn from(value: SequenceRow<'_>) -> Self {
            Self {
                sequence_id: value.id.into(),
                sequence_name: value.name.to_string(),
                table_id: value.table.into(),
                col_pos: value.col_pos.into(),
                increment: 1,
                start: value.start,
                min_value: 1,
                max_value: 170141183460469231731687303715884105727,
                allocated: 4096,
            }
        }
    }

    impl From<SequenceRow<'_>> for SequenceSchema {
        fn from(value: SequenceRow<'_>) -> Self {
            Self {
                sequence_id: value.id.into(),
                sequence_name: value.name.to_string(),
                table_id: value.table.into(),
                col_pos: value.col_pos.into(),
                increment: 1,
                start: value.start,
                min_value: 1,
                max_value: 170141183460469231731687303715884105727,
                allocated: 4096,
            }
        }
    }

    struct IdxSchema<'a> {
        id: u32,
        table: u32,
        col: u32,
        name: &'a str,
        unique: bool,
    }
    impl From<IdxSchema<'_>> for IndexSchema {
        fn from(value: IdxSchema<'_>) -> Self {
            Self {
                index_id: value.id.into(),
                table_id: value.table.into(),
                columns: ColId(value.col).into(),
                index_name: value.name.to_string(),
                is_unique: value.unique,
                index_type: IndexType::BTree,
            }
        }
    }

    struct ConstraintRow<'a> {
        constraint_id: u32,
        constraint_name: &'a str,
        constraints: Constraints,
        table_id: u32,
        columns: NonEmpty<u32>,
    }
    impl From<ConstraintRow<'_>> for StConstraintRow<String> {
        fn from(value: ConstraintRow<'_>) -> Self {
            Self {
                constraint_id: value.constraint_id.into(),
                constraint_name: value.constraint_name.into(),
                constraints: value.constraints,
                table_id: value.table_id.into(),
                columns: value.columns.map(ColId),
            }
        }
    }

    impl From<ConstraintRow<'_>> for ConstraintSchema {
        fn from(value: ConstraintRow<'_>) -> Self {
            Self {
                constraint_id: value.constraint_id.into(),
                constraint_name: value.constraint_name.into(),
                constraints: value.constraints,
                table_id: value.table_id.into(),
                columns: value.columns.map(ColId),
            }
        }
    }

    #[rustfmt::skip]
    fn basic_table_schema_cols() -> [ColRow<'static>; 3] {
        [
            ColRow { table: 6, pos: 0, name: "id", ty: AlgebraicType::U32 },
            ColRow { table: 6, pos: 1, name: "name", ty: AlgebraicType::String },
            ColRow { table: 6, pos: 2, name: "age", ty: AlgebraicType::U32 },
        ]
    }

    fn basic_table_schema() -> TableDef {
        TableDef::new("Foo".into(), map_array(basic_table_schema_cols()))
            .with_indexes(vec![
                IndexDef {
                    columns: NonEmpty::new(0.into()),
                    index_name: "id_idx".into(),
                    is_unique: true,
                    index_type: IndexType::BTree,
                },
                IndexDef {
                    columns: NonEmpty::new(1.into()),
                    index_name: "name_idx".into(),
                    is_unique: true,
                    index_type: IndexType::BTree,
                },
            ])
            .with_column_sequence(ColId(0))
            .unwrap()
    }

    fn basic_table_schema_created(table_id: TableId) -> TableSchema {
        TableSchema {
            table_id,
            table_name: "Foo".into(),
            #[rustfmt::skip]
            columns: map_array(basic_table_schema_cols()),
            #[rustfmt::skip]
            indexes: map_array([
                IdxSchema { id: 6, table: 6, col: 0, name: "id_idx", unique: true },
                IdxSchema { id: 7, table: 6, col: 1, name: "name_idx", unique: true },
            ]),
            #[rustfmt::skip]
            constraints: map_array([
                ConstraintRow { constraint_id: 6, table_id: 6, columns: col(0), constraints: Constraints::indexed(), constraint_name: "ct_Foo_id_idx_indexed" },
                ConstraintRow { constraint_id: 7, table_id: 6, columns: col(1), constraints: Constraints::indexed(), constraint_name: "ct_Foo_name_idx_indexed" }
            ]),
            #[rustfmt::skip]
            sequences: map_array([
                SequenceRow { id: 4, table: 6, col_pos: 0, name: "seq_Foo_id", start: 1 }
            ]),
            table_type: StTableType::User,
            table_access: StAccess::Public,
        }
    }

    fn setup_table() -> ResultTest<(Locking, MutTxId, TableId)> {
        let datastore = get_datastore()?;
        let mut tx = datastore.begin_mut_tx();
        let schema = basic_table_schema();
        let table_id = datastore.create_table_mut_tx(&mut tx, schema)?;
        Ok((datastore, tx, table_id))
    }

    fn all_rows(datastore: &Locking, tx: &MutTxId, table_id: TableId) -> Vec<ProductValue> {
        datastore
            .iter_mut_tx(&ExecutionContext::default(), tx, table_id)
            .unwrap()
            .map(|r| r.view().clone())
            .collect()
    }

    #[test]
    fn test_bootstrapping_sets_up_tables() -> ResultTest<()> {
        let datastore = get_datastore()?;
        let tx = datastore.begin_mut_tx();
        let ctx = ExecutionContext::default();
        let query = query_st_tables(&ctx, &tx);
        #[rustfmt::skip]
        assert_eq!(query.scan_st_tables()?, map_array([
            TableRow { id: 0, name: "st_table", ty: StTableType::System, access: StAccess::Public },
            TableRow { id: 1, name: "st_columns", ty: StTableType::System, access: StAccess::Public },
            TableRow { id: 2, name: "st_sequence", ty: StTableType::System, access: StAccess::Public },
            TableRow { id: 3, name: "st_indexes", ty: StTableType::System, access: StAccess::Public },
            TableRow { id: 4, name: "st_constraints", ty: StTableType::System, access: StAccess::Public },
            TableRow { id: 5, name: "st_module", ty: StTableType::System, access: StAccess::Public },
        ]));
        #[rustfmt::skip]
        assert_eq!(query.scan_st_columns()?, map_array([
            ColRow { table: 0, pos: 0, name: "table_id", ty: AlgebraicType::U32 },
            ColRow { table: 0, pos: 1, name: "table_name", ty: AlgebraicType::String },
            ColRow { table: 0, pos: 2, name: "table_type", ty: AlgebraicType::String },
            ColRow { table: 0, pos: 3, name: "table_access", ty: AlgebraicType::String },

            ColRow { table: 1, pos: 0, name: "table_id", ty: AlgebraicType::U32 },
            ColRow { table: 1, pos: 1, name: "col_pos", ty: AlgebraicType::U32 },
            ColRow { table: 1, pos: 2, name: "col_name", ty: AlgebraicType::String },
            ColRow { table: 1, pos: 3, name: "col_type", ty: AlgebraicType::bytes() },

            ColRow { table: 2, pos: 0, name: "sequence_id", ty: AlgebraicType::U32 },
            ColRow { table: 2, pos: 1, name: "sequence_name", ty: AlgebraicType::String },
            ColRow { table: 2, pos: 2, name: "table_id", ty: AlgebraicType::U32 },
            ColRow { table: 2, pos: 3, name: "col_pos", ty: AlgebraicType::U32 },
            ColRow { table: 2, pos: 4, name: "increment", ty: AlgebraicType::I128 },
            ColRow { table: 2, pos: 5, name: "start", ty: AlgebraicType::I128 },
            ColRow { table: 2, pos: 6, name: "min_value", ty: AlgebraicType::I128 },
            ColRow { table: 2, pos: 7, name: "max_value", ty: AlgebraicType::I128 },
            ColRow { table: 2, pos: 8, name: "allocated", ty: AlgebraicType::I128 },

            ColRow { table: 3, pos: 0, name: "index_id", ty: AlgebraicType::U32 },
            ColRow { table: 3, pos: 1, name: "table_id", ty: AlgebraicType::U32 },
            ColRow { table: 3, pos: 2, name: "index_name", ty: AlgebraicType::String },
            ColRow { table: 3, pos: 3, name: "columns", ty: AlgebraicType::array(AlgebraicType::U32) },
            ColRow { table: 3, pos: 4, name: "is_unique", ty: AlgebraicType::Bool },
            ColRow { table: 3, pos: 5, name: "index_type", ty: AlgebraicType::U8 },

            ColRow { table: 4, pos: 0, name: "constraint_id", ty: AlgebraicType::U32 },
            ColRow { table: 4, pos: 1, name: "constraint_name", ty: AlgebraicType::String },
            ColRow { table: 4, pos: 2, name: "constraints", ty: AlgebraicType::U8 },
            ColRow { table: 4, pos: 3, name: "table_id", ty: AlgebraicType::U32 },
            ColRow { table: 4, pos: 4, name: "columns", ty: AlgebraicType::array(AlgebraicType::U32) },

            ColRow { table: 5, pos: 0, name: "program_hash", ty: AlgebraicType::array(AlgebraicType::U8) },
            ColRow { table: 5, pos: 1, name: "kind", ty: AlgebraicType::U8 },
            ColRow { table: 5, pos: 2, name: "epoch", ty: AlgebraicType::U128 },
        ]));
        #[rustfmt::skip]
        assert_eq!(query.scan_st_indexes()?, map_array([
            IndexRow { id: 0, table: 0, col: col(0), name: "idx_st_table_table_id_primary_key_auto_unique", unique: true },
            IndexRow { id: 1, table: 0, col: col(1), name: "idx_st_table_table_name_unique", unique: true },
            IndexRow { id: 2, table: 1, col: cols(0, vec![1]), name: "idx_st_columns_table_id_col_pos_unique_unique", unique: true },
            IndexRow { id: 3, table: 2, col: col(0), name: "idx_st_sequence_sequence_id_primary_key_auto_unique", unique: true },
            IndexRow { id: 4, table: 3, col: col(0), name: "idx_st_indexes_index_id_primary_key_auto_unique", unique: true },
            IndexRow { id: 5, table: 4, col: col(0), name: "idx_st_constraints_constraint_id_primary_key_auto_unique", unique: true },
        ]));
        #[rustfmt::skip]
        assert_eq!(query.scan_st_sequences()?, map_array([
            SequenceRow { id: 0, table: 0, col_pos: 0, name: "seq_st_table_table_id_primary_key_auto",  start: 6 },
            SequenceRow { id: 3, table: 2, col_pos: 0, name: "seq_st_sequence_sequence_id_primary_key_auto", start: 4 },
            SequenceRow { id: 1, table: 3, col_pos: 0, name: "seq_st_indexes_index_id_primary_key_auto",  start: 6 },
            SequenceRow { id: 2, table: 4, col_pos: 0, name: "seq_st_constraints_constraint_id_primary_key_auto", start: 6 },
        ]));
        #[rustfmt::skip]
        assert_eq!(query.scan_st_constraints()?, map_array([
            ConstraintRow { constraint_id: 0, table_id: 0, columns: col(0), constraints: Constraints::primary_key_auto(), constraint_name: "ct_st_table_table_id_primary_key_auto" },
            ConstraintRow { constraint_id: 1, table_id: 0, columns: col(1), constraints: Constraints::indexed(), constraint_name: "ct_st_table_table_name_unique_indexed" },
            ConstraintRow { constraint_id: 2, table_id: 1, columns: cols(0, vec![1]), constraints: Constraints::unique(), constraint_name: "ct_st_columns_table_id_col_pos_unique" },
            ConstraintRow { constraint_id: 3, table_id: 2, columns: col(0), constraints: Constraints::primary_key_auto(), constraint_name: "ct_st_sequence_sequence_id_primary_key_auto" },
            ConstraintRow { constraint_id: 4, table_id: 3, columns: col(0), constraints: Constraints::primary_key_auto(), constraint_name: "ct_st_indexes_index_id_primary_key_auto" },
            ConstraintRow { constraint_id: 5, table_id: 4, columns: col(0), constraints: Constraints::primary_key_auto(), constraint_name: "ct_st_constraints_constraint_id_primary_key_auto" },
        ]));
        datastore.rollback_mut_tx_for_test(tx);
        Ok(())
    }

    #[test]
    fn test_create_table_pre_commit() -> ResultTest<()> {
        let (_, tx, table_id) = setup_table()?;
        let ctx = ExecutionContext::default();
        let query = query_st_tables(&ctx, &tx);

        let table_rows = query.scan_st_tables_by_col(ColId(0), table_id.into())?;
        #[rustfmt::skip]
        assert_eq!(table_rows, map_array([
            TableRow { id: 6, name: "Foo", ty: StTableType::User, access: StAccess::Public }
        ]));
        let column_rows = query.scan_st_columns_by_col(ColId(0), table_id.into())?;
        #[rustfmt::skip]
        assert_eq!(column_rows, map_array(basic_table_schema_cols()));
        Ok(())
    }

    #[test]
    fn test_create_table_post_commit() -> ResultTest<()> {
        let (datastore, tx, table_id) = setup_table()?;
        datastore.commit_mut_tx_for_test(tx)?;
        let tx = datastore.begin_mut_tx();
        let ctx = ExecutionContext::default();
        let query = query_st_tables(&ctx, &tx);

        let table_rows = query.scan_st_tables_by_col(ColId(0), table_id.into())?;
        #[rustfmt::skip]
        assert_eq!(table_rows, map_array([
            TableRow { id: 6, name: "Foo", ty: StTableType::User, access: StAccess::Public }
        ]));
        let column_rows = query.scan_st_columns_by_col(ColId(0), table_id.into())?;
        #[rustfmt::skip]
        assert_eq!(column_rows, map_array(basic_table_schema_cols()));

        Ok(())
    }

    #[test]
    fn test_create_table_post_rollback() -> ResultTest<()> {
        let (datastore, tx, table_id) = setup_table()?;
        datastore.rollback_mut_tx_for_test(tx);
        let tx = datastore.begin_mut_tx();
        let ctx = ExecutionContext::default();
        let query = query_st_tables(&ctx, &tx);

        let table_rows = query.scan_st_tables_by_col(ColId(0), table_id.into())?;
        assert_eq!(table_rows, []);
        let column_rows = query.scan_st_columns_by_col(ColId(0), table_id.into())?;
        assert_eq!(column_rows, []);
        Ok(())
    }

    #[test]
    fn test_schema_for_table_pre_commit() -> ResultTest<()> {
        let (datastore, tx, table_id) = setup_table()?;
        let schema = &*datastore.schema_for_table_mut_tx(&tx, table_id)?;
        #[rustfmt::skip]
        assert_eq!(schema, &basic_table_schema_created(table_id));
        Ok(())
    }

    #[test]
    fn test_schema_for_table_post_commit() -> ResultTest<()> {
        let (datastore, tx, table_id) = setup_table()?;
        datastore.commit_mut_tx_for_test(tx)?;
        let tx = datastore.begin_mut_tx();
        let schema = &*datastore.schema_for_table_mut_tx(&tx, table_id)?;
        #[rustfmt::skip]
        assert_eq!(schema, &basic_table_schema_created(table_id));
        Ok(())
    }

    #[test]
    fn test_schema_for_table_alter_indexes() -> ResultTest<()> {
        let (datastore, tx, table_id) = setup_table()?;
        datastore.commit_mut_tx_for_test(tx)?;

        let mut tx = datastore.begin_mut_tx();
        let schema = datastore.schema_for_table_mut_tx(&tx, table_id)?.into_owned();

        for index in &*schema.indexes {
            datastore.drop_index_mut_tx(&mut tx, index.index_id)?;
        }
        assert!(
            datastore.schema_for_table_mut_tx(&tx, table_id)?.indexes.is_empty(),
            "no indexes should be left in the schema pre-commit"
        );
        datastore.commit_mut_tx_for_test(tx)?;

        let mut tx = datastore.begin_mut_tx();
        assert!(
            datastore.schema_for_table_mut_tx(&tx, table_id)?.indexes.is_empty(),
            "no indexes should be left in the schema post-commit"
        );

        datastore.create_index_mut_tx(
            &mut tx,
            schema.table_id,
            IndexDef::btree("id_idx".into(), ColId(0), true),
        )?;

        let expected_indexes = [IdxSchema {
            id: 8,
            table: 6,
            col: 0,
            name: "id_idx",
            unique: true,
        }]
        .map(Into::into);
        assert_eq!(
            datastore.schema_for_table_mut_tx(&tx, table_id)?.indexes,
            expected_indexes,
            "created index should be present in schema pre-commit"
        );

        datastore.commit_mut_tx_for_test(tx)?;

        let tx = datastore.begin_mut_tx();
        assert_eq!(
            datastore.schema_for_table_mut_tx(&tx, table_id)?.indexes,
            expected_indexes,
            "created index should be present in schema post-commit"
        );

        datastore.commit_mut_tx_for_test(tx)?;

        Ok(())
    }

    #[test]
    fn test_schema_for_table_rollback() -> ResultTest<()> {
        let (datastore, tx, table_id) = setup_table()?;
        datastore.rollback_mut_tx_for_test(tx);
        let tx = datastore.begin_mut_tx();
        let schema = datastore.schema_for_table_mut_tx(&tx, table_id);
        assert!(schema.is_err());
        Ok(())
    }

    #[test]
    fn test_insert_pre_commit() -> ResultTest<()> {
        let (datastore, mut tx, table_id) = setup_table()?;
        let row = u32_str_u32(0, "Foo", 18); // 0 will be ignored.
        datastore.insert_mut_tx(&mut tx, table_id, row)?;
        #[rustfmt::skip]
        assert_eq!(all_rows(&datastore, &tx, table_id), vec![u32_str_u32(1, "Foo", 18)]);
        Ok(())
    }

    #[test]
    fn test_insert_wrong_schema_pre_commit() -> ResultTest<()> {
        let (datastore, mut tx, table_id) = setup_table()?;
        let row = product!(0, "Foo");
        assert!(datastore.insert_mut_tx(&mut tx, table_id, row).is_err());
        #[rustfmt::skip]
        assert_eq!(all_rows(&datastore, &tx, table_id), vec![]);
        Ok(())
    }

    #[test]
    fn test_insert_post_commit() -> ResultTest<()> {
        let (datastore, mut tx, table_id) = setup_table()?;
        // 0 will be ignored.
        datastore.insert_mut_tx(&mut tx, table_id, u32_str_u32(0, "Foo", 18))?;
        datastore.commit_mut_tx_for_test(tx)?;
        let tx = datastore.begin_mut_tx();
        #[rustfmt::skip]
        assert_eq!(all_rows(&datastore, &tx, table_id), vec![u32_str_u32(1, "Foo", 18)]);
        Ok(())
    }

    #[test]
    fn test_insert_post_rollback() -> ResultTest<()> {
        let (datastore, tx, table_id) = setup_table()?;
        let row = u32_str_u32(15, "Foo", 18); // 15 is ignored.
        datastore.commit_mut_tx_for_test(tx)?;
        let mut tx = datastore.begin_mut_tx();
        datastore.insert_mut_tx(&mut tx, table_id, row)?;
        datastore.rollback_mut_tx_for_test(tx);
        let tx = datastore.begin_mut_tx();
        #[rustfmt::skip]
        assert_eq!(all_rows(&datastore, &tx, table_id), vec![]);
        Ok(())
    }

    #[test]
    fn test_insert_commit_delete_insert() -> ResultTest<()> {
        let (datastore, mut tx, table_id) = setup_table()?;
        let row = u32_str_u32(0, "Foo", 18); // 0 will be ignored.
        datastore.insert_mut_tx(&mut tx, table_id, row)?;
        datastore.commit_mut_tx_for_test(tx)?;
        let mut tx = datastore.begin_mut_tx();
        let created_row = u32_str_u32(1, "Foo", 18);
        let num_deleted = datastore.delete_by_rel_mut_tx(&mut tx, table_id, [created_row]);
        assert_eq!(num_deleted, 1);
        assert_eq!(all_rows(&datastore, &tx, table_id).len(), 0);
        let created_row = u32_str_u32(1, "Foo", 19);
        datastore.insert_mut_tx(&mut tx, table_id, created_row)?;
        #[rustfmt::skip]
        assert_eq!(all_rows(&datastore, &tx, table_id), vec![u32_str_u32(1, "Foo", 19)]);
        Ok(())
    }

    #[test]
    fn test_insert_delete_insert_delete_insert() -> ResultTest<()> {
        let (datastore, mut tx, table_id) = setup_table()?;
        let row = u32_str_u32(0, "Foo", 18); // 0 will be ignored.
        datastore.insert_mut_tx(&mut tx, table_id, row)?;
        for _ in 0..2 {
            let created_row = u32_str_u32(1, "Foo", 18);
            let num_deleted = datastore.delete_by_rel_mut_tx(&mut tx, table_id, [created_row.clone()]);
            assert_eq!(num_deleted, 1);
            assert_eq!(all_rows(&datastore, &tx, table_id).len(), 0);
            datastore.insert_mut_tx(&mut tx, table_id, created_row)?;
            #[rustfmt::skip]
            assert_eq!(all_rows(&datastore, &tx, table_id), vec![u32_str_u32(1, "Foo", 18)]);
        }
        Ok(())
    }

    #[test]
    fn test_unique_constraint_pre_commit() -> ResultTest<()> {
        let (datastore, mut tx, table_id) = setup_table()?;
        let row = u32_str_u32(0, "Foo", 18); // 0 will be ignored.
        datastore.insert_mut_tx(&mut tx, table_id, row.clone())?;
        let result = datastore.insert_mut_tx(&mut tx, table_id, row);
        match result {
            Err(DBError::Index(IndexError::UniqueConstraintViolation {
                constraint_name: _,
                table_name: _,
                cols: _,
                value: _,
            })) => (),
            _ => panic!("Expected an unique constraint violation error."),
        }
        #[rustfmt::skip]
        assert_eq!(all_rows(&datastore, &tx, table_id), vec![u32_str_u32(1, "Foo", 18)]);
        Ok(())
    }

    #[test]
    fn test_unique_constraint_post_commit() -> ResultTest<()> {
        let (datastore, mut tx, table_id) = setup_table()?;
        let row = u32_str_u32(0, "Foo", 18); // 0 will be ignored.
        datastore.insert_mut_tx(&mut tx, table_id, row.clone())?;
        datastore.commit_mut_tx_for_test(tx)?;
        let mut tx = datastore.begin_mut_tx();
        let result = datastore.insert_mut_tx(&mut tx, table_id, row);
        match result {
            Err(DBError::Index(IndexError::UniqueConstraintViolation {
                constraint_name: _,
                table_name: _,
                cols: _,
                value: _,
            })) => (),
            _ => panic!("Expected an unique constraint violation error."),
        }
        #[rustfmt::skip]
        assert_eq!(all_rows(&datastore, &tx, table_id), vec![u32_str_u32(1, "Foo", 18)]);
        Ok(())
    }

    #[test]
    fn test_unique_constraint_post_rollback() -> ResultTest<()> {
        let (datastore, tx, table_id) = setup_table()?;
        datastore.commit_mut_tx_for_test(tx)?;
        let mut tx = datastore.begin_mut_tx();
        let row = u32_str_u32(0, "Foo", 18); // 0 will be ignored.
        datastore.insert_mut_tx(&mut tx, table_id, row.clone())?;
        datastore.rollback_mut_tx_for_test(tx);
        let mut tx = datastore.begin_mut_tx();
        datastore.insert_mut_tx(&mut tx, table_id, row)?;
        #[rustfmt::skip]
        assert_eq!(all_rows(&datastore, &tx, table_id), vec![u32_str_u32(2, "Foo", 18)]);
        Ok(())
    }

    #[test]
    fn test_create_index_pre_commit() -> ResultTest<()> {
        let (datastore, tx, table_id) = setup_table()?;
        datastore.commit_mut_tx_for_test(tx)?;
        let mut tx = datastore.begin_mut_tx();
        let row = u32_str_u32(0, "Foo", 18); // 0 will be ignored.
        datastore.insert_mut_tx(&mut tx, table_id, row)?;
        datastore.commit_mut_tx_for_test(tx)?;
        let mut tx = datastore.begin_mut_tx();
        let index_def = IndexDef::btree("age_idx".into(), ColId(2), true);
        datastore.create_index_mut_tx(&mut tx, table_id, index_def)?;
        let ctx = ExecutionContext::default();
        let query = query_st_tables(&ctx, &tx);

        let index_rows = query.scan_st_indexes()?;
        #[rustfmt::skip]
        assert_eq!(index_rows, [
            IndexRow { id: 0, table: 0, col: col(0), name: "idx_st_table_table_id_primary_key_auto_unique", unique: true },
            IndexRow { id: 1, table: 0, col: col(1), name: "idx_st_table_table_name_unique", unique: true },
            IndexRow { id: 2, table: 1, col: cols(0, vec![1]), name: "idx_st_columns_table_id_col_pos_unique_unique", unique: true },
            IndexRow { id: 3, table: 2, col: col(0), name: "idx_st_sequence_sequence_id_primary_key_auto_unique", unique: true },
            IndexRow { id: 4, table: 3, col: col(0), name: "idx_st_indexes_index_id_primary_key_auto_unique", unique: true },
            IndexRow { id: 5, table: 4, col: col(0), name: "idx_st_constraints_constraint_id_primary_key_auto_unique", unique: true },
            IndexRow { id: 6, table: 6, col: col(0), name: "id_idx", unique: true },
            IndexRow { id: 7, table: 6, col: col(1), name: "name_idx", unique: true },
            IndexRow { id: 8, table: 6, col: col(2), name: "age_idx", unique: true },
        ].map(Into::into));
        let row = u32_str_u32(0, "Bar", 18); // 0 will be ignored.
        let result = datastore.insert_mut_tx(&mut tx, table_id, row);
        match result {
            Err(DBError::Index(IndexError::UniqueConstraintViolation {
                constraint_name: _,
                table_name: _,
                cols: _,
                value: _,
            })) => (),
            _ => panic!("Expected an unique constraint violation error."),
        }
        #[rustfmt::skip]
        assert_eq!(all_rows(&datastore, &tx, table_id), vec![u32_str_u32(1, "Foo", 18)]);
        Ok(())
    }

    #[test]
    fn test_create_index_post_commit() -> ResultTest<()> {
        let (datastore, mut tx, table_id) = setup_table()?;
        let row = u32_str_u32(0, "Foo", 18); // 0 will be ignored.
        datastore.insert_mut_tx(&mut tx, table_id, row)?;
        datastore.commit_mut_tx_for_test(tx)?;
        let mut tx = datastore.begin_mut_tx();
        let index_def = IndexDef::btree("age_idx".into(), ColId(2), true);
        datastore.create_index_mut_tx(&mut tx, table_id, index_def)?;
        datastore.commit_mut_tx_for_test(tx)?;
        let mut tx = datastore.begin_mut_tx();
        let ctx = ExecutionContext::default();
        let query = query_st_tables(&ctx, &tx);

        let index_rows = query.scan_st_indexes()?;
        #[rustfmt::skip]
        assert_eq!(index_rows, [
            IndexRow { id: 0, table: 0, col: col(0), name: "idx_st_table_table_id_primary_key_auto_unique", unique: true },
            IndexRow { id: 1, table: 0, col: col(1), name: "idx_st_table_table_name_unique", unique: true },
            IndexRow { id: 2, table: 1, col: cols(0, vec![1]), name: "idx_st_columns_table_id_col_pos_unique_unique", unique: true },
            IndexRow { id: 3, table: 2, col: col(0), name: "idx_st_sequence_sequence_id_primary_key_auto_unique", unique: true },
            IndexRow { id: 4, table: 3, col: col(0), name: "idx_st_indexes_index_id_primary_key_auto_unique", unique: true },
            IndexRow { id: 5, table: 4, col: col(0), name: "idx_st_constraints_constraint_id_primary_key_auto_unique", unique: true },
            IndexRow { id: 6, table: 6, col: col(0), name: "id_idx", unique: true },
            IndexRow { id: 7, table: 6, col: col(1), name: "name_idx", unique: true },
            IndexRow { id: 8, table: 6, col: col(2), name: "age_idx", unique: true },
        ].map(Into::into));
        let row = u32_str_u32(0, "Bar", 18); // 0 will be ignored.
        let result = datastore.insert_mut_tx(&mut tx, table_id, row);
        match result {
            Err(DBError::Index(IndexError::UniqueConstraintViolation {
                constraint_name: _,
                table_name: _,
                cols: _,
                value: _,
            })) => (),
            _ => panic!("Expected an unique constraint violation error."),
        }
        #[rustfmt::skip]
        assert_eq!(all_rows(&datastore, &tx, table_id), vec![u32_str_u32(1, "Foo", 18)]);
        Ok(())
    }

    #[test]
    fn test_create_index_post_rollback() -> ResultTest<()> {
        let (datastore, mut tx, table_id) = setup_table()?;
        let row = u32_str_u32(0, "Foo", 18); // 0 will be ignored.
        datastore.insert_mut_tx(&mut tx, table_id, row)?;
        datastore.commit_mut_tx_for_test(tx)?;
        let mut tx = datastore.begin_mut_tx();
        let index_def = IndexDef::btree("age_idx".into(), ColId(2), true);
        datastore.create_index_mut_tx(&mut tx, table_id, index_def)?;
        datastore.rollback_mut_tx_for_test(tx);
        let mut tx = datastore.begin_mut_tx();
        let ctx = ExecutionContext::default();
        let query = query_st_tables(&ctx, &tx);

        let index_rows = query.scan_st_indexes()?;
        #[rustfmt::skip]
        assert_eq!(index_rows, [
            IndexRow { id: 0, table: 0, col: col(0), name: "idx_st_table_table_id_primary_key_auto_unique", unique: true },
            IndexRow { id: 1, table: 0, col: col(1), name: "idx_st_table_table_name_unique", unique: true },
            IndexRow { id: 2, table: 1, col: cols(0, vec![1]), name: "idx_st_columns_table_id_col_pos_unique_unique", unique: true },
            IndexRow { id: 3, table: 2, col: col(0), name: "idx_st_sequence_sequence_id_primary_key_auto_unique", unique: true },
            IndexRow { id: 4, table: 3, col: col(0), name: "idx_st_indexes_index_id_primary_key_auto_unique", unique: true },
            IndexRow { id: 5, table: 4, col: col(0), name: "idx_st_constraints_constraint_id_primary_key_auto_unique", unique: true },
            IndexRow { id: 6, table: 6, col: col(0), name: "id_idx", unique: true },
            IndexRow { id: 7, table: 6, col: col(1), name: "name_idx", unique: true },
        ].map(Into::into));
        let row = u32_str_u32(0, "Bar", 18); // 0 will be ignored.
        datastore.insert_mut_tx(&mut tx, table_id, row)?;
        #[rustfmt::skip]
        assert_eq!(all_rows(&datastore, &tx, table_id), vec![
            u32_str_u32(1, "Foo", 18),
            u32_str_u32(2, "Bar", 18),
        ]);
        Ok(())
    }

    #[test]
    fn test_update_reinsert() -> ResultTest<()> {
        let (datastore, mut tx, table_id) = setup_table()?;

        // Insert a row and commit the tx.
        let row = u32_str_u32(0, "Foo", 18); // 0 will be ignored.
                                             // Because of autoinc columns, we will get a slightly different
                                             // value than the one we inserted.
        let row = datastore.insert_mut_tx(&mut tx, table_id, row)?;
        datastore.commit_mut_tx_for_test(tx)?;

        let all_rows_col_0_eq_1 = |tx: &MutTxId| {
            datastore
                .iter_by_col_eq_mut_tx(
                    &ExecutionContext::default(),
                    tx,
                    table_id,
                    ColId(0),
                    AlgebraicValue::U32(1),
                )
                .unwrap()
                .map(|data_ref| data_ref.data.clone())
                .collect::<Vec<_>>()
        };

        // Update the db with the same actual value for that row, in a new tx.
        let mut tx = datastore.begin_mut_tx();
        // Iterate over all rows with the value 1 (from the autoinc) in column 0.
        let rows = all_rows_col_0_eq_1(&tx);
        assert_eq!(rows.len(), 1);
        assert_eq!(row, rows[0]);
        // Delete the row.
        let count_deleted = datastore.delete_by_rel_mut_tx(&mut tx, table_id, rows);
        assert_eq!(count_deleted, 1);

        // We shouldn't see the row when iterating now that it's deleted.
        assert_eq!(all_rows_col_0_eq_1(&tx).len(), 0);

        // Reinsert the row.
        let reinserted_row = datastore.insert_mut_tx(&mut tx, table_id, row.clone())?;
        assert_eq!(reinserted_row, row);

        // The actual test: we should be able to iterate again, while still in the
        // second transaction, and see exactly one row.
        assert_eq!(all_rows_col_0_eq_1(&tx).len(), 1);

        datastore.commit_mut_tx_for_test(tx)?;

        Ok(())
    }

    // TODO: Add the following tests
    // - Create index with unique constraint and immediately insert a row that violates the constraint before committing.
    // - Create a tx that inserts 2000 rows with an autoinc column
    // - Create a tx that inserts 2000 rows with an autoinc column and then rolls back
    // - Test creating sequences pre_commit, post_commit, post_rollback
}<|MERGE_RESOLUTION|>--- conflicted
+++ resolved
@@ -11,7 +11,6 @@
     sequence::Sequence,
     table::Table,
 };
-use anyhow::anyhow;
 use std::collections::hash_map::DefaultHasher;
 use std::hash::Hasher;
 use std::ops::Deref;
@@ -47,15 +46,8 @@
     },
     error::{DBError, TableError},
 };
-<<<<<<< HEAD
 use anyhow::anyhow;
-use nonempty::NonEmpty;
-use parking_lot::{
-    lock_api::{ArcMutexGuard, ArcRwLockWriteGuard},
-    Mutex, RawMutex, RawRwLock, RwLock,
-};
-=======
->>>>>>> 4ef1bd52
+use parking_lot::{lock_api::ArcRwLockWriteGuard, RawRwLock, RwLock};
 use spacetimedb_lib::Address;
 use spacetimedb_primitives::*;
 use spacetimedb_sats::data_key::{DataKey, ToDataKey};
@@ -227,59 +219,32 @@
         }
     }
 
-    fn table_rows(
-        &mut self,
-        table_id: TableId,
-        schema: TableSchema,
-        row_type: ProductType,
-    ) -> &mut indexmap::IndexMap<RowId, ProductValue> {
-        &mut self
+    // TODO(shubham): Need to confirm, if indexes exist during bootstrap to be used here.
+    /// Iter for`CommittedState`, Only to be used during bootstrap.
+    /// For transaction, consider using MutTxId::Iters.
+    fn iter_by_col_eq<'a>(
+        &'a self,
+        table_id: &'a TableId,
+        table_id_col: &'a NonEmpty<ColId>,
+        value: &'a AlgebraicValue,
+    ) -> Result<CommittedStateIter<'a>, TableError> {
+        let table = self
             .tables
-            .entry(table_id)
-            .or_insert_with(|| Table::new(row_type, schema))
-            .rows
-    }
-
-<<<<<<< HEAD
-    fn bootstrap_system_table(&mut self, schema: TableSchema, database_address: Address) -> Result<(), DBError> {
-        // Reset the row count metric for this system table
-        DB_METRICS
-            .rdb_num_table_rows
-            .with_label_values(&database_address, &schema.table_id.into())
-            .set(0);
-
-        let table_id = schema.table_id;
+            .get(table_id)
+            .ok_or(TableError::IdNotFoundState(*table_id))?;
+
+        Ok(CommittedStateIter {
+            iter: table.rows.iter(),
+            table_id_col,
+            value,
+        })
+    }
+
+    fn bootstrap_system_tables(&mut self, database_address: Address) -> Result<(), DBError> {
+        let mut sequences_start: HashMap<TableId, i128> = HashMap::with_capacity(10);
 
         // Insert the table row into st_tables, creating st_tables if it's missing
-        let st_tables = self.get_or_create_table(ST_TABLES_ID, &ST_TABLE_ROW_TYPE, &st_table_schema());
-        let row = StTableRow {
-            table_id,
-            table_name: schema.table_name,
-            table_type: StTableType::System,
-            table_access: StAccess::Public,
-        };
-        let row: ProductValue = row.into();
-        let data_key = row.to_data_key();
-        st_tables.rows.insert(RowId(data_key), row);
-
-        // Increment row count for st_tables
-        DB_METRICS
-            .rdb_num_table_rows
-            .with_label_values(&database_address, &ST_TABLES_ID.into())
-            .inc();
-
-        // Insert the columns into st_columns
-        let first_col_id = schema.columns.first().unwrap().col_id;
-        for (i, col) in schema.columns.into_iter().enumerate() {
-            let col_name_for_autoinc = col.is_autoinc.then(|| col.col_name.clone());
-=======
-    fn bootstrap_system_tables(&mut self) -> Result<(), DBError> {
-        let mut sequences_start: HashMap<TableId, i128> = HashMap::with_capacity(10);
-
-        // Insert the table row into st_tables, creating st_tables if it's missing
-        let st_tables = self
-            .committed_state
-            .get_or_create_table(ST_TABLES_ID, st_table_schema());
+        let st_tables = self.get_or_create_table(ST_TABLES_ID, st_table_schema());
 
         // Insert the table row into `st_tables` for all system tables
         for schema in system_tables() {
@@ -287,9 +252,8 @@
             // Reset the row count metric for this system table
             DB_METRICS
                 .rdb_num_table_rows
-                .with_label_values(&self.database_address, &table_id.0)
+                .with_label_values(&database_address, &table_id.0)
                 .set(0);
->>>>>>> 4ef1bd52
 
             let row = StTableRow {
                 table_id,
@@ -299,70 +263,13 @@
             };
             let row = ProductValue::from(row);
             let data_key = row.to_data_key();
-<<<<<<< HEAD
-            {
-                let st_columns = self.get_or_create_table(ST_COLUMNS_ID, &ST_COLUMNS_ROW_TYPE, &st_columns_schema());
-                st_columns.rows.insert(RowId(data_key), row);
-                // Increment row count for st_columns
-                DB_METRICS
-                    .rdb_num_table_rows
-                    .with_label_values(&database_address, &ST_COLUMNS_ID.into())
-                    .inc();
-            }
-
-            // If any columns are auto incrementing, we need to create a sequence
-            // NOTE: This code with the `seq_start` is particularly fragile.
-            // TODO: If we exceed  `SEQUENCE_PREALLOCATION_AMOUNT` we will get a unique violation
-            if let Some(col_name) = col_name_for_autoinc {
-                // The database is bootstrapped with the total of `SystemTables::total_` that identify what is the start of the sequence
-                let (seq_start, seq_id): (i128, SequenceId) = match schema.table_id {
-                    ST_TABLES_ID => (SystemTables::total_tables() as i128, TABLE_ID_SEQUENCE_ID),
-                    ST_INDEXES_ID => (
-                        (SystemTables::total_indexes() + SystemTables::total_constraints_indexes()) as i128,
-                        INDEX_ID_SEQUENCE_ID,
-                    ),
-                    ST_SEQUENCES_ID => (SystemTables::total_sequences() as i128, SEQUENCE_ID_SEQUENCE_ID),
-                    ST_CONSTRAINTS_ID => (SystemTables::total_constraints() as i128, CONSTRAINT_ID_SEQUENCE_ID),
-                    _ => unreachable!(),
-                };
-                let st_sequences =
-                    self.get_or_create_table(ST_SEQUENCES_ID, &ST_SEQUENCE_ROW_TYPE, &st_sequences_schema());
-                let row = StSequenceRow {
-                    sequence_id: seq_id,
-                    sequence_name: format!("{}_seq", col_name),
-                    table_id: col.table_id,
-                    col_id: col.col_id,
-                    increment: 1,
-                    start: seq_start,
-                    min_value: 1,
-                    max_value: u32::MAX as i128,
-                    allocated: SEQUENCE_PREALLOCATION_AMOUNT,
-                };
-                let row = ProductValue::from(row);
-                let data_key = row.to_data_key();
-                st_sequences.rows.insert(RowId(data_key), row);
-                // Increment row count for st_sequences
-                DB_METRICS
-                    .rdb_num_table_rows
-                    .with_label_values(&database_address, &ST_SEQUENCES_ID.into())
-                    .inc();
-            }
-        }
-
-        //Insert constraints into `st_constraints`
-        let st_constraints =
-            self.get_or_create_table(ST_CONSTRAINTS_ID, &ST_CONSTRAINT_ROW_TYPE, &st_constraints_schema());
-=======
             st_tables.rows.insert(RowId(data_key), row);
 
             *sequences_start.entry(ST_TABLES_ID).or_default() += 1;
         }
 
         // Insert the columns into `st_columns`
-        let st_columns = self
-            .committed_state
-            .get_or_create_table(ST_COLUMNS_ID, st_columns_schema());
->>>>>>> 4ef1bd52
+        let st_columns = self.get_or_create_table(ST_COLUMNS_ID, st_columns_schema());
 
         for col in system_tables().into_iter().flat_map(|x| x.columns) {
             let row = StColumnRow {
@@ -378,16 +285,14 @@
             // Increment row count for st_columns
             DB_METRICS
                 .rdb_num_table_rows
-                .with_label_values(&self.database_address, &ST_COLUMNS_ID.into())
+                .with_label_values(&database_address, &ST_COLUMNS_ID.into())
                 .inc();
         }
 
         // Insert the FK sorted by table/column so it show together when queried.
 
         // Insert constraints into `st_constraints`
-        let st_constraints = self
-            .committed_state
-            .get_or_create_table(ST_CONSTRAINTS_ID, st_constraints_schema());
+        let st_constraints = self.get_or_create_table(ST_CONSTRAINTS_ID, st_constraints_schema());
 
         for (i, constraint) in system_tables()
             .iter()
@@ -415,22 +320,14 @@
         }
 
         // Insert the indexes into `st_indexes`
-        let st_indexes = self
-            .committed_state
-            .get_or_create_table(ST_INDEXES_ID, st_indexes_schema());
-
-<<<<<<< HEAD
-        // Insert the indexes into st_indexes
-        let st_indexes = self.get_or_create_table(ST_INDEXES_ID, &ST_INDEX_ROW_TYPE, &st_indexes_schema());
-        for (_, index) in indexes.into_iter().enumerate() {
-=======
+        let st_indexes = self.get_or_create_table(ST_INDEXES_ID, st_indexes_schema());
+
         for (i, index) in system_tables()
             .iter()
             .flat_map(|x| &x.indexes)
             .sorted_by_key(|x| (&x.table_id, &x.columns))
             .enumerate()
         {
->>>>>>> 4ef1bd52
             let row = StIndexRow {
                 index_id: i.into(),
                 table_id: index.table_id,
@@ -453,12 +350,9 @@
 
         // We don't add the row here but with `MutProgrammable::set_program_hash`, but we need to register the table
         // in the internal state.
-        self.committed_state
-            .get_or_create_table(ST_MODULE_ID, st_module_schema());
-
-        let st_sequences = self
-            .committed_state
-            .get_or_create_table(ST_SEQUENCES_ID, st_sequences_schema());
+        self.get_or_create_table(ST_MODULE_ID, st_module_schema());
+
+        let st_sequences = self.get_or_create_table(ST_SEQUENCES_ID, st_sequences_schema());
 
         // We create sequences last to get right the starting number
         // so, we don't sort here
@@ -483,7 +377,7 @@
             // Increment row count for st_sequences
             DB_METRICS
                 .rdb_num_table_rows
-                .with_label_values(&self.database_address, &ST_SEQUENCES_ID.into())
+                .with_label_values(&database_address, &ST_SEQUENCES_ID.into())
                 .inc();
         }
 
@@ -533,25 +427,25 @@
         Ok(())
     }
 
-    // TODO(shubham): Need to confirm, if indexes exist during bootstrap to be used here.
-    /// Iter for`CommittedState`, Only to be used during bootstrap.
-    /// For transaction, consider using MutTxId::Iters.
-    fn iter_by_col_eq<'a>(
-        &'a self,
-        table_id: &'a TableId,
-        table_id_col: &'a NonEmpty<ColId>,
-        value: &'a AlgebraicValue,
-    ) -> Result<CommittedStateIter<'a>, TableError> {
-        let table = self
-            .tables
-            .get(table_id)
-            .ok_or(TableError::IdNotFoundState(*table_id))?;
-
-        Ok(CommittedStateIter {
-            iter: table.rows.iter(),
-            table_id_col,
-            value,
-        })
+    /// After replaying all old transactions, tables which have rows will
+    /// have been created in memory, but tables with no rows will not have
+    /// been created. This function ensures that they are created.
+    fn build_missing_tables(&mut self) -> super::Result<()> {
+        let st_tables = self.tables.get(&ST_TABLES_ID).unwrap();
+        let rows = st_tables.scan_rows().cloned().collect::<Vec<_>>();
+        for row in rows {
+            let table_row = StTableRow::try_from(&row)?;
+            let table_id = table_row.table_id;
+            if self.get_table(&table_id).is_none() {
+                let schema = self.schema_for_table(table_id)?.into_owned();
+                self.tables.insert(table_id, Table::new(schema));
+            }
+        }
+        Ok(())
+    }
+
+    fn table_rows(&mut self, table_id: TableId, schema: TableSchema) -> &mut indexmap::IndexMap<RowId, ProductValue> {
+        &mut self.tables.entry(table_id).or_insert_with(|| Table::new(schema)).rows
     }
 
     /// Retrieves the table schema for bootstrapping, using system_tables in `CommittedState`.
@@ -559,27 +453,31 @@
     /// This method is specific to the bootstrapping phase and `Iter` used in it does not consider
     /// transaction data or indexes, unlike `MutTxId::schema_for_table()`.
     /// This is required as bootstrapping is not a transaction.
+    // NOTE: It is essential to keep this function in sync with the
+    // `Self::create_table`, as it must reflect the same steps used
+    // to create database objects.
+    /// Return the [TableSchema] of the supplied `table_id` from the internal [Self::tx_state] if exist OR
+    /// query the store and add it to the internal [Self::tx_state], then return it.
     #[tracing::instrument(skip_all)]
-    fn schema_for_table(&self, table_id: TableId, database_address: Address) -> super::Result<Cow<'_, TableSchema>> {
+    fn schema_for_table(&self, table_id: TableId) -> super::Result<Cow<'_, TableSchema>> {
         if let Some(schema) = self.get_schema(&table_id) {
             return Ok(Cow::Borrowed(schema));
         }
 
-        let _ctx = ExecutionContext::internal(database_address);
-
         // Look up the table_name for the table in question.
         let table_id_col = NonEmpty::new(StTableFields::TableId.col_id());
+
+        // let table_id_col = NonEmpty::new(.col_id());
         let value: AlgebraicValue = table_id.into();
         let rows = self
             .iter_by_col_eq(&ST_TABLES_ID, &table_id_col, &value)?
             .collect::<Vec<_>>();
         let row = rows
             .first()
-            .ok_or_else(|| TableError::IdNotFound(ST_TABLES_ID, table_id.0))?;
-
+            .ok_or_else(|| TableError::IdNotFound(SystemTable::st_table, table_id.into()))?;
         let el = StTableRow::try_from(row.view())?;
         let table_name = el.table_name.to_owned();
-        let table_id_value: AlgebraicValue = el.table_id.into();
+        let table_id = el.table_id;
 
         // Look up the columns for the table in question.
         let mut columns = self
@@ -588,38 +486,87 @@
                 let el = StColumnRow::try_from(row.view())?;
                 Ok(ColumnSchema {
                     table_id: el.table_id,
-                    col_id: el.col_id,
+                    col_pos: el.col_pos,
                     col_name: el.col_name.into(),
                     col_type: el.col_type,
-                    is_autoinc: el.is_autoinc,
                 })
             })
             .collect::<super::Result<Vec<_>>>()?;
 
-        columns.sort_by_key(|col| col.col_id);
+        columns.sort_by_key(|col| col.col_pos);
+
+        // Look up the constraints for the table in question.
+        let mut constraints = Vec::new();
+        for data_ref in self.iter_by_col_eq(
+            &ST_CONSTRAINTS_ID,
+            &NonEmpty::new(StIndexFields::TableId.col_id()),
+            &table_id.into(),
+        )? {
+            let row = data_ref.view();
+
+            let el = StConstraintRow::try_from(row)?;
+            let constraint_schema = ConstraintSchema {
+                constraint_id: el.constraint_id,
+                constraint_name: el.constraint_name.to_string(),
+                constraints: el.constraints,
+                table_id: el.table_id,
+                columns: el.columns,
+            };
+            constraints.push(constraint_schema);
+        }
+
+        // Look up the sequences for the table in question.
+        let mut sequences = Vec::new();
+        for data_ref in self.iter_by_col_eq(
+            &ST_SEQUENCES_ID,
+            &NonEmpty::new(StSequenceFields::TableId.col_id()),
+            &AlgebraicValue::U32(table_id.into()),
+        )? {
+            let row = data_ref.view();
+
+            let el = StSequenceRow::try_from(row)?;
+            let sequence_schema = SequenceSchema {
+                sequence_id: el.sequence_id,
+                sequence_name: el.sequence_name.to_string(),
+                table_id: el.table_id,
+                col_pos: el.col_pos,
+                increment: el.increment,
+                start: el.start,
+                min_value: el.min_value,
+                max_value: el.max_value,
+                allocated: el.allocated,
+            };
+            sequences.push(sequence_schema);
+        }
 
         // Look up the indexes for the table in question.
-        let indexes = self
-            .iter_by_col_eq(&ST_INDEXES_ID, &StIndexFields::TableId.into(), &table_id_value)?
-            .map(|row| {
-                let el = StIndexRow::try_from(row.view())?;
-                Ok(IndexSchema {
-                    table_id: el.table_id,
-                    cols: el.cols,
-                    index_name: el.index_name.into(),
-                    is_unique: el.is_unique,
-                    index_id: el.index_id,
-                    index_type: el.index_type,
-                })
-            })
-            .collect::<super::Result<Vec<_>>>()?;
+        let mut indexes = Vec::new();
+        for data_ref in self.iter_by_col_eq(
+            &ST_INDEXES_ID,
+            &NonEmpty::new(StIndexFields::TableId.col_id()),
+            &table_id.into(),
+        )? {
+            let row = data_ref.view();
+
+            let el = StIndexRow::try_from(row)?;
+            let index_schema = IndexSchema {
+                table_id: el.table_id,
+                columns: el.columns,
+                index_name: el.index_name.into(),
+                is_unique: el.is_unique,
+                index_id: el.index_id,
+                index_type: el.index_type,
+            };
+            indexes.push(index_schema);
+        }
 
         Ok(Cow::Owned(TableSchema {
+            table_id,
+            table_name,
             columns,
-            table_id: el.table_id,
-            table_name,
             indexes,
-            constraints: vec![],
+            constraints,
+            sequences,
             table_type: el.table_type,
             table_access: el.table_access,
         }))
@@ -628,65 +575,8 @@
     fn get_schema(&self, table_id: &TableId) -> Option<&TableSchema> {
         self.tables.get(table_id).map(|table| table.get_schema())
     }
-
-    fn get_row_type(&self, table_id: &TableId) -> Option<&ProductType> {
-        self.tables.get(table_id).map(|table| table.get_row_type())
-    }
-
-    fn row_type_for_table(&self, table_id: TableId, database_address: Address) -> super::Result<Cow<'_, ProductType>> {
-        // Fetch the `ProductType` from the in memory table if it exists.
-        // The `ProductType` is invalidated if the schema of the table changes.
-        if let Some(row_type) = self.get_row_type(&table_id) {
-            return Ok(Cow::Borrowed(row_type));
-        }
-
-        // Look up the columns for the table in question.
-        // NOTE: This is quite an expensive operation, although we only need
-        // to do this in situations where there is not currently an in memory
-        // representation of a table. This would happen in situations where
-        // we have created the table in the database, but have not yet
-        // represented in memory or inserted any rows into it.
-        let elements = match self.schema_for_table(table_id, database_address)? {
-            Cow::Borrowed(table_schema) => table_schema
-                .columns
-                .iter()
-                .map(|col| col.col_type.clone().into())
-                .collect(),
-            Cow::Owned(table_schema) => table_schema
-                .columns
-                .into_iter()
-                .map(|col| col.col_type.into())
-                .collect(),
-        };
-        Ok(Cow::Owned(ProductType { elements }))
-    }
-
-    /// After replaying all old transactions, tables which have rows will
-    /// have been created in memory, but tables with no rows will not have
-    /// been created. This function ensures that they are created.
-    fn build_missing_tables(&mut self, database_address: Address) -> super::Result<()> {
-        let st_tables = self.tables.get(&ST_TABLES_ID).unwrap();
-        let rows = st_tables.scan_rows().cloned().collect::<Vec<_>>();
-        for row in rows {
-            let table_row = StTableRow::try_from(&row)?;
-            let table_id = table_row.table_id;
-<<<<<<< HEAD
-            if self.get_table(&table_id).is_none() {
-                let schema = self.schema_for_table(table_id, database_address)?.into_owned();
-                let row_type = self.row_type_for_table(table_id, database_address)?.into_owned();
-                self.tables.insert(table_id, Table::new(row_type, schema));
-=======
-            if self.committed_state.get_table(&table_id).is_none() {
-                let schema = self.schema_for_table(table_id)?.into_owned();
-                self.committed_state.tables.insert(table_id, Table::new(schema));
->>>>>>> 4ef1bd52
-            }
-        }
-        Ok(())
-    }
-}
-
-<<<<<<< HEAD
+}
+
 struct CommittedStateIter<'a> {
     iter: indexmap::map::Iter<'a, RowId, ProductValue>,
     table_id_col: &'a NonEmpty<ColId>,
@@ -837,13 +727,21 @@
     fn drop_col_eq(
         &mut self,
         table_id: TableId,
-        col_id: ColId,
+        col_pos: ColId,
         value: AlgebraicValue,
         database_address: Address,
     ) -> super::Result<()> {
         let ctx = ExecutionContext::internal(database_address);
-        let rows = self.iter_by_col_eq(&ctx, &table_id, col_id, value)?;
-=======
+        let rows = self.iter_by_col_eq(&ctx, &table_id, col_pos, value)?;
+        let ids_to_delete = rows.map(|row| RowId(*row.id())).collect::<Vec<_>>();
+        if ids_to_delete.is_empty() {
+            return Err(TableError::IdNotFound(SystemTable::st_columns, col_pos.0).into());
+        }
+        self.delete(&table_id, ids_to_delete);
+
+        Ok(())
+    }
+
     fn find_by_col_eq<'a, T>(
         &'a self,
         ctx: &'a ExecutionContext,
@@ -861,46 +759,6 @@
             .transpose()
     }
 
-    fn drop_col_eq(&mut self, table_id: TableId, col_pos: ColId, value: AlgebraicValue) -> super::Result<()> {
-        let ctx = ExecutionContext::internal(self.database_address);
-        let rows = self.iter_by_col_eq(&ctx, &table_id, col_pos, value)?;
->>>>>>> 4ef1bd52
-        let ids_to_delete = rows.map(|row| RowId(*row.id())).collect::<Vec<_>>();
-        if ids_to_delete.is_empty() {
-            return Err(TableError::IdNotFound(SystemTable::st_columns, col_pos.0).into());
-        }
-        self.delete(&table_id, ids_to_delete);
-
-        Ok(())
-    }
-
-<<<<<<< HEAD
-    fn drop_table_from_st_tables(&mut self, table_id: TableId, database_address: Address) -> super::Result<()> {
-        self.drop_col_eq(
-            ST_TABLES_ID,
-            StTableFields::TableId.col_id(),
-            table_id.into(),
-            database_address,
-        )
-    }
-
-    fn drop_table_from_st_columns(&mut self, table_id: TableId, database_address: Address) -> super::Result<()> {
-        self.drop_col_eq(
-            ST_COLUMNS_ID,
-            StColumnFields::TableId.col_id(),
-            table_id.into(),
-            database_address,
-        )
-=======
-    fn get_insert_table_mut(&mut self, table_id: TableId) -> super::Result<&mut Table> {
-        self.tx_state
-            .as_mut()
-            .unwrap()
-            .get_insert_table_mut(&table_id)
-            .ok_or_else(|| TableError::IdNotFoundState(table_id).into())
->>>>>>> 4ef1bd52
-    }
-
     #[tracing::instrument(skip_all)]
     fn get_next_sequence_value(&mut self, seq_id: SequenceId, database_address: Address) -> super::Result<i128> {
         {
@@ -946,11 +804,12 @@
         Err(SequenceError::UnableToAllocate(seq_id).into())
     }
 
-<<<<<<< HEAD
-    fn create_sequence(&mut self, seq: SequenceDef, database_address: Address) -> super::Result<SequenceId> {
-=======
-    fn create_sequence(&mut self, table_id: TableId, seq: SequenceDef) -> super::Result<SequenceId> {
->>>>>>> 4ef1bd52
+    fn create_sequence(
+        &mut self,
+        table_id: TableId,
+        seq: SequenceDef,
+        database_address: Address,
+    ) -> super::Result<SequenceId> {
         log::trace!(
             "SEQUENCE CREATING: {} for table: {} and col: {}",
             seq.sequence_name,
@@ -978,39 +837,26 @@
         let sequence_row = StSequenceRow::try_from(&result)?.to_owned();
         let sequence_id = sequence_row.sequence_id;
 
-<<<<<<< HEAD
-        let schema = sequence_row.into();
+        let schema: SequenceSchema = sequence_row.into();
+        let insert_table = self.get_insert_table_mut(&schema.table_id)?;
+        insert_table.schema.update_sequence(schema.clone());
         self.sequence_state_lock
             .sequences
-            .insert(sequence_id, Sequence::new(schema));
-=======
-        let schema: SequenceSchema = sequence_row.into();
-        let insert_table = self.get_insert_table_mut(schema.table_id)?;
-        insert_table.schema.update_sequence(schema.clone());
-        self.sequence_state
-            .sequences
             .insert(schema.sequence_id, Sequence::new(schema));
->>>>>>> 4ef1bd52
 
         log::trace!("SEQUENCE CREATED: id = {}", sequence_id);
 
         Ok(sequence_id)
     }
 
-<<<<<<< HEAD
-    fn drop_sequence(&mut self, seq_id: SequenceId, database_address: Address) -> super::Result<()> {
+    fn get_insert_table_mut(&mut self, table_id: TableId) -> super::Result<&mut Table> {
+        self.tx_state
+            .get_insert_table_mut(&table_id)
+            .ok_or_else(|| TableError::IdNotFoundState(table_id).into())
+    }
+
+    fn drop_sequence(&mut self, sequence_id: SequenceId, database_address: Address) -> super::Result<()> {
         let ctx = ExecutionContext::internal(database_address);
-        let old_seq_row = self
-            .iter_by_col_eq(&ctx, &ST_SEQUENCES_ID, StSequenceFields::SequenceId, seq_id.into())?
-            .last()
-            .unwrap()
-            .data;
-        let old_seq_row_id = RowId(old_seq_row.to_data_key());
-        self.delete(&ST_SEQUENCES_ID, [old_seq_row_id]);
-        self.sequence_state_lock.sequences.remove(&seq_id);
-=======
-    fn drop_sequence(&mut self, sequence_id: SequenceId) -> super::Result<()> {
-        let ctx = ExecutionContext::internal(self.database_address);
 
         let st: StSequenceRow<&str> = self
             .find_by_col_eq(
@@ -1027,13 +873,13 @@
             ST_SEQUENCES_ID,
             StSequenceFields::SequenceId.col_id(),
             sequence_id.into(),
+            database_address,
         )?;
 
-        self.sequence_state.sequences.remove(&sequence_id);
-        if let Some(insert_table) = self.tx_state.as_mut().unwrap().get_insert_table_mut(&table_id) {
+        self.sequence_state_lock.sequences.remove(&sequence_id);
+        if let Some(insert_table) = self.tx_state.get_insert_table_mut(&table_id) {
             insert_table.schema.remove_sequence(sequence_id);
         }
->>>>>>> 4ef1bd52
         Ok(())
     }
 
@@ -1052,12 +898,12 @@
         })
     }
 
-<<<<<<< HEAD
-    fn create_table(&mut self, table_schema: TableDef, database_address: Address) -> super::Result<TableId> {
-        let table_name = table_schema.table_name.as_str();
-        log::trace!("TABLE CREATING: {table_name}");
-=======
-    fn create_constraint(&mut self, table_id: TableId, constraint: ConstraintDef) -> super::Result<ConstraintId> {
+    fn create_constraint(
+        &mut self,
+        table_id: TableId,
+        constraint: ConstraintDef,
+        database_address: Address,
+    ) -> super::Result<ConstraintId> {
         log::trace!(
             "CONSTRAINT CREATING: {} for table: {} and cols: {:?}",
             constraint.constraint_name,
@@ -1069,7 +915,6 @@
         if constraint.constraints.has_autoinc() && constraint.columns.len() != 1 {
             return Err(SequenceError::MultiColumnAutoInc(table_id, constraint.columns).into());
         };
->>>>>>> 4ef1bd52
 
         // Insert the constraint row into st_constraint
         // NOTE: Because st_constraint has a unique index on constraint_name, this will
@@ -1083,7 +928,7 @@
         };
 
         let row = ProductValue::from(constraint_row);
-        let result = self.insert(ST_CONSTRAINTS_ID, row)?;
+        let result = self.insert(ST_CONSTRAINTS_ID, row, database_address)?;
         let constraint_row = StConstraintRow::try_from(&result)?;
         let constraint_id = constraint_row.constraint_id;
 
@@ -1098,8 +943,8 @@
         Ok(constraint_id)
     }
 
-    fn drop_constraint(&mut self, constraint_id: ConstraintId) -> super::Result<()> {
-        let ctx = ExecutionContext::internal(self.database_address);
+    fn drop_constraint(&mut self, constraint_id: ConstraintId, database_address: Address) -> super::Result<()> {
+        let ctx = ExecutionContext::internal(database_address);
 
         let st: StConstraintRow<&str> = self
             .find_by_col_eq(
@@ -1116,17 +961,22 @@
             ST_CONSTRAINTS_ID,
             StConstraintFields::ConstraintId.col_id(),
             constraint_id.into(),
+            database_address,
         )?;
 
-        if let Some(insert_table) = self.tx_state.as_mut().unwrap().get_insert_table_mut(&table_id) {
+        if let Some(insert_table) = self.tx_state.get_insert_table_mut(&table_id) {
             insert_table.schema.remove_constraint(constraint_id);
         }
 
         Ok(())
     }
 
-    fn constraint_id_from_name(&self, constraint_name: &str) -> super::Result<Option<ConstraintId>> {
-        let ctx = ExecutionContext::internal(self.database_address);
+    fn constraint_id_from_name(
+        &self,
+        constraint_name: &str,
+        database_address: Address,
+    ) -> super::Result<Option<ConstraintId>> {
+        let ctx = ExecutionContext::internal(database_address);
 
         Ok(self
             .find_by_col_eq::<StConstraintRow<&str>>(
@@ -1151,7 +1001,7 @@
     // NOTE: It is essential to keep this function in sync with the
     // `Self::schema_for_table`, as it must reflect the same steps used
     // to create database objects when querying for information about the table.
-    fn create_table(&mut self, table_schema: TableDef) -> super::Result<TableId> {
+    fn create_table(&mut self, table_schema: TableDef, database_address: Address) -> super::Result<TableId> {
         log::trace!("TABLE CREATING: {}", table_schema.table_name);
 
         Self::validate_table(&table_schema)?;
@@ -1178,32 +1028,9 @@
                 col_name: col.col_name.clone(),
                 col_type: col.col_type.clone(),
             };
-<<<<<<< HEAD
             self.insert(ST_COLUMNS_ID, row.into(), database_address)?;
-
-            // Insert create the sequence for the autoinc column
-            if let Some(col_name) = col_name_for_autoinc {
-                let sequence_def = SequenceDef {
-                    sequence_name: format!("{}_{}_seq", table_name, col_name),
-                    table_id,
-                    col_id,
-                    increment: 1,
-                    start: Some(1),
-                    min_value: Some(1),
-                    max_value: None,
-                };
-                self.create_sequence(sequence_def, database_address)?;
-            }
-        }
-
-        // Get the half formed schema
-        let schema = self.schema_for_table(table_id, database_address)?.into_owned();
-
-=======
-            self.insert(ST_COLUMNS_ID, row.into())?;
-        }
-
->>>>>>> 4ef1bd52
+        }
+
         // Create the in memory representation of the table
         // NOTE: This should be done before creating the indexes
         let mut schema_internal = table_schema.clone();
@@ -1214,25 +1041,17 @@
 
         // Insert constraints into `st_constraints`
         for constraint in table_schema.constraints {
-            self.create_constraint(constraint.table_id, constraint.into())?;
+            self.create_constraint(constraint.table_id, constraint.into(), database_address)?;
         }
 
         // Insert sequences into `st_sequences`
         for seq in table_schema.sequences {
-            self.create_sequence(seq.table_id, seq.into())?;
+            self.create_sequence(seq.table_id, seq.into(), database_address)?;
         }
 
         // Create the indexes for the table
-<<<<<<< HEAD
-        for mut index in table_schema.indexes {
-            // NOTE: The below ensure, that when creating a table you can only
-            // create indexes on the table you are creating.
-            index.table_id = table_id;
-            self.create_index(index, database_address)?;
-=======
         for index in table_schema.indexes {
-            self.create_index(table_id, index.into())?;
->>>>>>> 4ef1bd52
+            self.create_index(table_id, index.into(), database_address)?;
         }
 
         log::trace!("TABLE CREATED: {}, table_id:{table_id}", table_schema.table_name);
@@ -1241,9 +1060,7 @@
     }
 
     fn create_table_internal(&mut self, table_id: TableId, schema: TableSchema) -> super::Result<()> {
-        self.tx_state
-            .insert_tables
-            .insert(table_id, Table::new(schema));
+        self.tx_state.insert_tables.insert(table_id, Table::new(schema));
         Ok(())
     }
 
@@ -1260,23 +1077,9 @@
         // representation of a table. This would happen in situations where
         // we have created the table in the database, but have not yet
         // represented in memory or inserted any rows into it.
-<<<<<<< HEAD
-        let elements = match self.schema_for_table(table_id, database_address)? {
-            Cow::Borrowed(table_schema) => table_schema
-                .columns
-                .iter()
-                .map(|col| col.col_type.clone().into())
-                .collect(),
-            Cow::Owned(table_schema) => table_schema
-                .columns
-                .into_iter()
-                .map(|col| col.col_type.into())
-                .collect(),
-        };
-        Ok(Cow::Owned(ProductType { elements }))
-=======
-        Ok(Cow::Owned(self.schema_for_table(table_id)?.get_row_type()))
->>>>>>> 4ef1bd52
+        Ok(Cow::Owned(
+            self.schema_for_table(table_id, database_address)?.get_row_type(),
+        ))
     }
 
     // NOTE: It is essential to keep this function in sync with the
@@ -1401,48 +1204,34 @@
         }))
     }
 
-<<<<<<< HEAD
     fn drop_table(&mut self, table_id: TableId, database_address: Address) -> super::Result<()> {
-        let ctx = ExecutionContext::internal(database_address);
-        // First drop the tables indexes.
-        let iter = self.iter_by_col_eq(&ctx, &ST_INDEXES_ID, StIndexFields::TableId, table_id.into())?;
-        iter.map(|row| StIndexRow::try_from(row.view()).map(|el| el.index_id))
-            .collect::<Result<Vec<_>, _>>()?
-            .into_iter()
-            .try_for_each(|id| self.drop_index(id, database_address))?;
-
-        // Remove the table's sequences from st_sequences.
-        let iter = self.iter_by_col_eq(&ctx, &ST_SEQUENCES_ID, StSequenceFields::TableId, table_id.into())?;
-        iter.map(|row| StSequenceRow::try_from(row.view()).map(|el| el.sequence_id))
-            .collect::<Result<Vec<_>, _>>()?
-            .into_iter()
-            .try_for_each(|id| self.drop_sequence(id, database_address))?;
-
-        // Remove the table's columns from st_columns.
-        self.drop_table_from_st_columns(table_id, database_address)?;
-
-        // Remove the table from st_tables.
-        self.drop_table_from_st_tables(table_id, database_address)?;
-=======
-    fn drop_table(&mut self, table_id: TableId) -> super::Result<()> {
-        let schema = self.schema_for_table(table_id)?.into_owned();
+        let schema = self.schema_for_table(table_id, database_address)?.into_owned();
 
         for row in schema.indexes {
-            self.drop_index(row.index_id)?;
+            self.drop_index(row.index_id, database_address)?;
         }
 
         for row in schema.sequences {
-            self.drop_sequence(row.sequence_id)?;
+            self.drop_sequence(row.sequence_id, database_address)?;
         }
 
         for row in schema.constraints {
-            self.drop_constraint(row.constraint_id)?;
+            self.drop_constraint(row.constraint_id, database_address)?;
         }
 
         // Drop the table and their columns
-        self.drop_col_eq(ST_TABLES_ID, StTableFields::TableId.col_id(), table_id.into())?;
-        self.drop_col_eq(ST_COLUMNS_ID, StColumnFields::TableId.col_id(), table_id.into())?;
->>>>>>> 4ef1bd52
+        self.drop_col_eq(
+            ST_TABLES_ID,
+            StTableFields::TableId.col_id(),
+            table_id.into(),
+            database_address,
+        )?;
+        self.drop_col_eq(
+            ST_COLUMNS_ID,
+            StColumnFields::TableId.col_id(),
+            table_id.into(),
+            database_address,
+        )?;
 
         // Delete the table and its rows and indexes from memory.
         // TODO: This needs to not remove it from the committed state, because it can still be rolled back.
@@ -1453,23 +1242,8 @@
         Ok(())
     }
 
-<<<<<<< HEAD
     fn rename_table(&mut self, table_id: TableId, new_name: &str, database_address: Address) -> super::Result<()> {
-        // Update the table's name in st_tables.
         let ctx = ExecutionContext::internal(database_address);
-        let mut row_iter = self.iter_by_col_eq(&ctx, &ST_TABLES_ID, StTableFields::TableId, table_id.into())?;
-
-        let row = row_iter
-            .next()
-            .ok_or_else(|| TableError::IdNotFound(ST_TABLES_ID, table_id.0))?;
-        let row_id = RowId(*row.id);
-        let mut el = StTableRow::try_from(row.view())?;
-        el.table_name = new_name;
-        let new_row = el.to_owned().into();
-=======
-    fn rename_table(&mut self, table_id: TableId, new_name: &str) -> super::Result<()> {
-        let ctx = ExecutionContext::internal(self.database_address);
->>>>>>> 4ef1bd52
 
         let st: StTableRow<&str> = self
             .find_by_col_eq(&ctx, ST_TABLES_ID, StTableFields::TableId.col_id(), table_id.into())?
@@ -1478,15 +1252,10 @@
 
         let row_ids = RowId(ProductValue::from(st.to_owned()).to_data_key());
 
-<<<<<<< HEAD
-        self.delete(&ST_TABLES_ID, [row_id]);
-        self.insert(ST_TABLES_ID, new_row, database_address)?;
-=======
         self.delete(&ST_TABLES_ID, [row_ids]);
         // Update the table's name in st_tables.
         st.table_name = new_name.to_string();
-        self.insert(ST_TABLES_ID, st.to_owned().into())?;
->>>>>>> 4ef1bd52
+        self.insert(ST_TABLES_ID, st.to_owned().into(), database_address)?;
         Ok(())
     }
 
@@ -1511,11 +1280,12 @@
             })
     }
 
-<<<<<<< HEAD
-    fn create_index(&mut self, index: IndexDef, database_address: Address) -> super::Result<IndexId> {
-=======
-    fn create_index(&mut self, table_id: TableId, index: IndexDef) -> super::Result<IndexId> {
->>>>>>> 4ef1bd52
+    fn create_index(
+        &mut self,
+        table_id: TableId,
+        index: IndexDef,
+        database_address: Address,
+    ) -> super::Result<IndexId> {
         log::trace!(
             "INDEX CREATING: {} for table: {} and col(s): {:?}",
             index.index_name,
@@ -1539,17 +1309,11 @@
         };
         let index_id = StIndexRow::try_from(&self.insert(ST_INDEXES_ID, row.into(), database_address)?)?.index_id;
 
-<<<<<<< HEAD
-        self.create_index_internal(index_id, index, database_address)?;
-
-        log::trace!("INDEX CREATED: id = {}", index_id);
-=======
         let mut index = IndexSchema::from_def(table_id, index);
         index.index_id = index_id;
         let index_name = index.index_name.clone();
         let columns = index.columns.clone();
-        self.create_index_internal(index)?;
->>>>>>> 4ef1bd52
+        self.create_index_internal(index, database_address)?;
 
         log::trace!(
             "INDEX CREATED: {} for table: {} and col(s): {:?}",
@@ -1560,46 +1324,17 @@
         Ok(index_id)
     }
 
-<<<<<<< HEAD
-    fn create_index_internal(
-        &mut self,
-        index_id: IndexId,
-        index: IndexDef,
-        database_address: Address,
-    ) -> super::Result<()> {
+    fn create_index_internal(&mut self, index: IndexSchema, database_address: Address) -> super::Result<()> {
+        let index_id = index.index_id;
+
         let insert_table = if let Some(insert_table) = self.tx_state.get_insert_table_mut(&index.table_id) {
             insert_table
         } else {
-            let row_type = self.row_type_for_table(index.table_id, database_address)?.into_owned();
             let schema = self.schema_for_table(index.table_id, database_address)?.into_owned();
-            self.tx_state
-                .insert_tables
-                .insert(index.table_id, Table::new(row_type, schema));
+            self.tx_state.insert_tables.insert(index.table_id, Table::new(schema));
 
             self.tx_state.get_insert_table_mut(&index.table_id).unwrap()
         };
-=======
-    fn create_index_internal(&mut self, index: IndexSchema) -> super::Result<()> {
-        let index_id = index.index_id;
-
-        let insert_table =
-            if let Some(insert_table) = self.tx_state.as_mut().unwrap().get_insert_table_mut(&index.table_id) {
-                insert_table
-            } else {
-                let schema = self.schema_for_table(index.table_id)?.into_owned();
-                self.tx_state
-                    .as_mut()
-                    .unwrap()
-                    .insert_tables
-                    .insert(index.table_id, Table::new(schema));
-
-                self.tx_state
-                    .as_mut()
-                    .unwrap()
-                    .get_insert_table_mut(&index.table_id)
-                    .unwrap()
-            };
->>>>>>> 4ef1bd52
 
         let mut insert_index = BTreeIndex::new(
             index_id,
@@ -1628,24 +1363,9 @@
         Ok(())
     }
 
-<<<<<<< HEAD
     fn drop_index(&mut self, index_id: IndexId, database_address: Address) -> super::Result<()> {
-        log::trace!("INDEX DROPPING: {}", index_id.0);
-
-        // Remove the index from st_indexes.
+        log::trace!("INDEX DROPPING: {}", index_id);
         let ctx = ExecutionContext::internal(database_address);
-        let old_index_row = self
-            .iter_by_col_eq(&ctx, &ST_INDEXES_ID, StIndexFields::IndexId, index_id.into())?
-            .last()
-            .unwrap()
-            .data;
-        let old_index_row_id = RowId(old_index_row.to_data_key());
-        self.delete(&ST_INDEXES_ID, [old_index_row_id]);
-=======
-    fn drop_index(&mut self, index_id: IndexId) -> super::Result<()> {
-        log::trace!("INDEX DROPPING: {}", index_id);
-        let ctx = ExecutionContext::internal(self.database_address);
->>>>>>> 4ef1bd52
 
         let st: StIndexRow<&str> = self
             .find_by_col_eq(&ctx, ST_INDEXES_ID, StIndexFields::IndexId.col_id(), index_id.into())?
@@ -1653,7 +1373,12 @@
         let table_id = st.table_id;
 
         // Remove the index from st_indexes.
-        self.drop_col_eq(ST_INDEXES_ID, StIndexFields::IndexId.col_id(), index_id.into())?;
+        self.drop_col_eq(
+            ST_INDEXES_ID,
+            StIndexFields::IndexId.col_id(),
+            index_id.into(),
+            database_address,
+        )?;
 
         let clear_indexes = |table: &mut Table| {
             let cols: Vec<_> = table
@@ -1663,42 +1388,17 @@
                 .map(|i| i.cols.clone())
                 .collect();
 
-<<<<<<< HEAD
-    fn drop_index_internal(&mut self, index_id: &IndexId) {
-        for (_, table) in self.committed_state_write_lock.tables.iter_mut() {
-            let mut cols = vec![];
-            for index in table.indexes.values_mut() {
-                if index.index_id == *index_id {
-                    cols.push(index.cols.clone());
-                }
-            }
-=======
->>>>>>> 4ef1bd52
             for col in cols {
                 table.schema.indexes.retain(|x| x.columns != col);
                 table.indexes.remove(&col);
             }
         };
 
-        for (_, table) in self.committed_state.tables.iter_mut() {
+        for (_, table) in self.committed_state_write_lock.tables.iter_mut() {
             clear_indexes(table);
         }
-<<<<<<< HEAD
-        if let Some(insert_table) = self.tx_state.get_insert_table_mut(&TableId(index_id.0)) {
-            let mut cols = vec![];
-            for index in insert_table.indexes.values_mut() {
-                if index.index_id == *index_id {
-                    cols.push(index.cols.clone());
-                }
-            }
-            for col in cols {
-                insert_table.indexes.remove(&col);
-                insert_table.schema.indexes.retain(|x| x.cols != col);
-            }
-=======
-        if let Some(insert_table) = self.tx_state.as_mut().unwrap().get_insert_table_mut(&table_id) {
+        if let Some(insert_table) = self.tx_state.get_insert_table_mut(&table_id) {
             clear_indexes(insert_table);
->>>>>>> 4ef1bd52
         }
 
         log::trace!("INDEX DROPPED: {}", index_id);
@@ -1770,23 +1470,16 @@
     }
 
     #[tracing::instrument(skip_all)]
-<<<<<<< HEAD
     fn insert(
         &mut self,
         table_id: TableId,
         mut row: ProductValue,
         database_address: Address,
     ) -> super::Result<ProductValue> {
-        // TODO: Excuting schema_for_table for every row insert is expensive.
-        // We should store the schema in the [Table] struct instead.
-        let schema = self.schema_for_table(table_id, database_address)?;
-=======
-    fn insert(&mut self, table_id: TableId, mut row: ProductValue) -> super::Result<ProductValue> {
         // TODO: Executing schema_for_table for every row insert is expensive.
         // However we ask for the schema in the [Table] struct instead.
-        let schema = self.schema_for_table(table_id)?;
-        let ctx = ExecutionContext::internal(self.database_address);
->>>>>>> 4ef1bd52
+        let schema = self.schema_for_table(table_id, database_address)?;
+        let ctx = ExecutionContext::internal(database_address);
 
         let mut col_to_update = None;
         for seq in &schema.sequences {
@@ -1799,20 +1492,6 @@
                 if seq_row.col_pos != seq.col_pos {
                     continue;
                 }
-<<<<<<< HEAD
-                for seq_row in self.iter_by_col_eq(
-                    &ExecutionContext::internal(database_address),
-                    &ST_SEQUENCES_ID,
-                    StSequenceFields::TableId,
-                    table_id.into(),
-                )? {
-                    let seq_row = seq_row.view();
-                    let seq_row = StSequenceRow::try_from(seq_row)?;
-                    if seq_row.col_id != col.col_id {
-                        continue;
-                    }
-=======
->>>>>>> 4ef1bd52
 
                 col_to_update = Some((seq.col_pos, seq_row.sequence_id));
                 break;
@@ -2168,23 +1847,7 @@
         // for code that relies on the old schema...
 
         // Create the system tables and insert information about themselves into
-<<<<<<< HEAD
-        // st_table, st_columns, st_indexes, and st_sequences.
-        commit_state.bootstrap_system_table(st_table_schema(), database_address)?;
-        commit_state.bootstrap_system_table(st_columns_schema(), database_address)?;
-        commit_state.bootstrap_system_table(st_constraints_schema(), database_address)?;
-        commit_state.bootstrap_system_table(st_indexes_schema(), database_address)?;
-        commit_state.bootstrap_system_table(st_sequences_schema(), database_address)?;
-        // TODO(kim): We need to make sure to have ST_MODULE in the committed
-        // state. `bootstrap_system_table` initializes the others lazily, but
-        // it doesn't know about `ST_MODULE_ROW_TYPE`. Perhaps the committed
-        // state should be initialized eagerly here?
-        commit_state.get_or_create_table(ST_MODULE_ID, &ST_MODULE_ROW_TYPE, &st_module_schema());
-        commit_state.bootstrap_system_table(st_module_schema(), database_address)?;
-
-=======
-        datastore.bootstrap_system_tables()?;
->>>>>>> 4ef1bd52
+        commit_state.bootstrap_system_tables(database_address)?;
         // The database tables are now initialized with the correct data.
         // Now we have to build our in memory structures.
         commit_state.build_sequence_state(&mut datastore.sequence_state.lock())?;
@@ -2205,52 +1868,23 @@
         // `build_missing_tables` must be called before indexes.
         // Honestly this should maybe just be one big procedure.
         // See John Carmack's philosophy on this.
-        committed_state.build_missing_tables(self.database_address)?;
+        committed_state.build_missing_tables()?;
         committed_state.build_indexes()?;
         committed_state.build_sequence_state(&mut sequence_state)?;
         Ok(())
     }
 
-<<<<<<< HEAD
-=======
-    fn table_rows(
-        inner: &mut Inner,
-        table_id: TableId,
-        schema: TableSchema,
-    ) -> &mut indexmap::IndexMap<RowId, ProductValue> {
-        &mut inner
-            .committed_state
-            .tables
-            .entry(table_id)
-            .or_insert_with(|| Table::new(schema))
-            .rows
-    }
-
->>>>>>> 4ef1bd52
     pub fn replay_transaction(&self, transaction: &Transaction, odb: &dyn ObjectDB) -> Result<(), DBError> {
         let mut committed_state = self.committed_state.write_arc();
         for write in &transaction.writes {
             let table_id = TableId(write.set_id);
-<<<<<<< HEAD
-            let schema = committed_state
-                .schema_for_table(table_id, self.database_address)?
-                .into_owned();
-            let row_type = committed_state
-                .row_type_for_table(table_id, self.database_address)?
-                .into_owned();
+            let schema = committed_state.schema_for_table(table_id)?.into_owned();
 
             match write.operation {
                 Operation::Delete => {
                     committed_state
-                        .table_rows(table_id, schema, row_type)
+                        .table_rows(table_id, schema)
                         .remove(&RowId(write.data_key));
-=======
-            let schema = inner.schema_for_table(table_id)?.into_owned();
-
-            match write.operation {
-                Operation::Delete => {
-                    Self::table_rows(&mut inner, table_id, schema).remove(&RowId(write.data_key));
->>>>>>> 4ef1bd52
                     DB_METRICS
                         .rdb_num_table_rows
                         .with_label_values(&self.database_address, &table_id.into())
@@ -2277,13 +1911,9 @@
                             })
                         }
                     };
-<<<<<<< HEAD
                     committed_state
-                        .table_rows(table_id, schema, row_type)
+                        .table_rows(table_id, schema)
                         .insert(RowId(write.data_key), product_value);
-=======
-                    Self::table_rows(&mut inner, table_id, schema).insert(RowId(write.data_key), product_value);
->>>>>>> 4ef1bd52
                     DB_METRICS
                         .rdb_num_table_rows
                         .with_label_values(&self.database_address, &table_id.into())
@@ -2854,18 +2484,13 @@
         tx.table_name_from_id(ctx, table_id)
     }
 
-<<<<<<< HEAD
-    fn create_index_mut_tx(&self, tx: &mut Self::MutTxId, index: IndexDef) -> super::Result<IndexId> {
-        tx.create_index(index, self.database_address)
-=======
     fn create_index_mut_tx(
         &self,
         tx: &mut Self::MutTxId,
         table_id: TableId,
         index: IndexDef,
     ) -> super::Result<IndexId> {
-        tx.lock.create_index(table_id, index)
->>>>>>> 4ef1bd52
+        tx.create_index(table_id, index, self.database_address)
     }
 
     fn drop_index_mut_tx(&self, tx: &mut Self::MutTxId, index_id: IndexId) -> super::Result<()> {
@@ -2880,18 +2505,13 @@
         tx.get_next_sequence_value(seq_id, self.database_address)
     }
 
-<<<<<<< HEAD
-    fn create_sequence_mut_tx(&self, tx: &mut Self::MutTxId, seq: SequenceDef) -> super::Result<SequenceId> {
-        tx.create_sequence(seq, self.database_address)
-=======
     fn create_sequence_mut_tx(
         &self,
         tx: &mut Self::MutTxId,
         table_id: TableId,
         seq: SequenceDef,
     ) -> super::Result<SequenceId> {
-        tx.lock.create_sequence(table_id, seq)
->>>>>>> 4ef1bd52
+        tx.create_sequence(table_id, seq, self.database_address)
     }
 
     fn drop_sequence_mut_tx(&self, tx: &mut Self::MutTxId, seq_id: SequenceId) -> super::Result<()> {
@@ -2907,7 +2527,7 @@
     }
 
     fn drop_constraint_mut_tx(&self, tx: &mut Self::MutTxId, constraint_id: ConstraintId) -> super::Result<()> {
-        tx.lock.drop_constraint(constraint_id)
+        tx.drop_constraint(constraint_id, self.database_address)
     }
 
     fn constraint_id_from_name(
@@ -2915,7 +2535,7 @@
         tx: &Self::MutTxId,
         constraint_name: &str,
     ) -> super::Result<Option<ConstraintId>> {
-        tx.lock.constraint_id_from_name(constraint_name)
+        tx.constraint_id_from_name(constraint_name, self.database_address)
     }
 
     fn iter_mut_tx<'a>(
