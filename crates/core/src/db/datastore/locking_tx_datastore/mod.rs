--- conflicted
+++ resolved
@@ -486,16 +486,10 @@
         // Look up the constraints for the table in question.
         let mut constraints = Vec::new();
         for data_ref in self.iter_by_col_eq(
-<<<<<<< HEAD
             &ctx,
             ST_CONSTRAINTS_ID,
             NonEmpty::new(StIndexFields::TableId.col_id()),
             table_id.into(),
-=======
-            &ST_CONSTRAINTS_ID,
-            &NonEmpty::new(StConstraintFields::TableId.col_id()),
-            &table_id.into(),
->>>>>>> 00f42e9e
         )? {
             let row = data_ref.view();
 
