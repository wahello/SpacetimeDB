--- conflicted
+++ resolved
@@ -21,7 +21,7 @@
 use serde::Serialize;
 use spacetimedb_data_structures::map::IntMap;
 use spacetimedb_durability as durability;
-use spacetimedb_lib::{hash_bytes, Address};
+use spacetimedb_lib::{hash_bytes, Identity};
 use spacetimedb_sats::hash::Hash;
 use std::fmt;
 use std::future::Future;
@@ -258,13 +258,8 @@
             return Ok(host.module.subscribe());
         }
 
-<<<<<<< HEAD
-        trace!("launch host {}/{}", database.address, replica_id);
+        trace!("launch host {}/{}", database.database_identity, replica_id);
         let host = self.try_init_host(database, replica_id, durability).await?;
-=======
-        trace!("launch host {}/{}", database.database_identity, replica_id);
-        let host = self.try_init_host(database, replica_id).await?;
->>>>>>> 942fd8be
 
         let rx = host.module.subscribe();
         *guard = Some(host);
@@ -283,13 +278,8 @@
         F: FnOnce(&RelationalDB) -> T + Send + 'static,
         T: Send + 'static,
     {
-<<<<<<< HEAD
-        trace!("using database {}/{}", database.address, replica_id);
+        trace!("using database {}/{}", database.database_identity, replica_id);
         let module = self.get_module_host(replica_id).await?;
-=======
-        trace!("using database {}/{}", database.database_identity, replica_id);
-        let module = self.get_or_launch_module_host(database, replica_id).await?;
->>>>>>> 942fd8be
         let on_panic = self.unregister_fn(replica_id);
         let result = tokio::task::spawn_blocking(move || f(&module.replica_ctx().relational_db))
             .await
@@ -513,7 +503,7 @@
         durability: DynDurabilityFut,
     ) -> anyhow::Result<Host> {
         Host::try_init(
-            &self.get_replica_path(&database.address, replica_id),
+            &self.get_replica_path(&database.database_identity, replica_id),
             self.default_config,
             database,
             replica_id,
@@ -525,7 +515,7 @@
         .await
     }
 
-    pub fn get_replica_path(&self, database_address: &Address, replica_id: u64) -> PathBuf {
+    pub fn get_replica_path(&self, database_address: &Identity, replica_id: u64) -> PathBuf {
         let mut db_path = self.root_dir.to_path_buf();
         db_path.extend([&*database_address.to_hex(), &replica_id.to_string()]);
         db_path.push("database");
@@ -719,13 +709,7 @@
         energy_monitor: Arc<dyn EnergyMonitor>,
         on_panic: impl Fn() + Send + Sync + 'static,
     ) -> anyhow::Result<Self> {
-<<<<<<< HEAD
         let db_path = replica_dir.to_path_buf();
-=======
-        let mut db_path = root_dir.to_path_buf();
-        db_path.extend([&*database.database_identity.to_hex(), &*replica_id.to_string()]);
-        db_path.push("database");
->>>>>>> 942fd8be
 
         let (db, connected_clients) = match config.storage {
             db::Storage::Memory => RelationalDB::open(
@@ -737,18 +721,12 @@
                 None,
             )?,
             db::Storage::Disk => {
-<<<<<<< HEAD
                 let durability = durability.await?;
                 // History trait does not let use `DynDurabilityFut` directly
                 let (local_durability, _) = relational_db::local_durability(&db_path).await?;
-                let snapshot_repo = relational_db::open_snapshot_repo(&db_path, database.address, replica_id)?;
-                let history = local_durability.clone();
-=======
-                let (durability, disk_size_fn) = relational_db::local_durability(&db_path).await?;
                 let snapshot_repo =
                     relational_db::open_snapshot_repo(&db_path, database.database_identity, replica_id)?;
-                let history = durability.clone();
->>>>>>> 942fd8be
+                let history = local_durability.clone();
                 RelationalDB::open(
                     &db_path,
                     database.database_identity,
