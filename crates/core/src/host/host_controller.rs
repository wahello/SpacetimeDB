use super::module_host::{EntityDef, EventStatus, ModuleHost, NoSuchModule, UpdateDatabaseResult};
use super::scheduler::SchedulerStarter;
use super::Scheduler;
use crate::database_instance_context::DatabaseInstanceContext;
use crate::database_logger::DatabaseLogger;
use crate::db::datastore::traits::Metadata;
use crate::db::db_metrics::DB_METRICS;
use crate::db::relational_db::{self, RelationalDB};
use crate::energy::{EnergyMonitor, EnergyQuanta};
use crate::messages::control_db::{Database, HostType};
use crate::module_host_context::ModuleCreationContext;
use crate::subscription::module_subscription_actor::ModuleSubscriptions;
use crate::util::spawn_rayon;
use crate::{db, host};
use anyhow::{anyhow, bail, ensure, Context};
use async_trait::async_trait;
use durability::EmptyHistory;
use log::{info, trace, warn};
use parking_lot::Mutex;
use serde::Serialize;
use spacetimedb_data_structures::map::IntMap;
use spacetimedb_durability as durability;
use spacetimedb_lib::{hash_bytes, Address};
use spacetimedb_sats::hash::Hash;
use std::fmt;
use std::future::Future;
use std::path::Path;
use std::sync::Arc;
use std::time::{Duration, Instant};
use tokio::sync::{watch, OwnedRwLockReadGuard, OwnedRwLockWriteGuard, RwLock as AsyncRwLock};
use tokio::task::AbortHandle;

// TODO:
//
// - [db::Config] should be per-[Database]

/// A shared mutable cell containing a module host and associated database.
type HostCell = Arc<AsyncRwLock<Option<Host>>>;

/// The registry of all running hosts.
type Hosts = Arc<Mutex<IntMap<u64, HostCell>>>;

#[async_trait]
pub trait ExternalStorage: Send + Sync + 'static {
    async fn lookup(&self, program_hash: Hash) -> anyhow::Result<Option<Box<[u8]>>>;
}
#[async_trait]
impl<F, Fut> ExternalStorage for F
where
    F: Fn(Hash) -> Fut + Send + Sync + 'static,
    Fut: Future<Output = anyhow::Result<Option<Box<[u8]>>>> + Send,
{
    async fn lookup(&self, program_hash: Hash) -> anyhow::Result<Option<Box<[u8]>>> {
        self(program_hash).await
    }
}

pub type ProgramStorage = Arc<dyn ExternalStorage>;

/// A host controller manages the lifecycle of spacetime databases and their
/// associated modules.
#[derive(Clone)]
pub struct HostController {
    /// Map of all hosts managed by this controller,
    /// keyed by database instance id.
    hosts: Hosts,
    /// The directory to create database instances in.
    ///
    /// For example:
    ///
    /// - `$STDB_PATH/worker_node/database_instances`
    /// - `$STDB_PATH/database_instances`
    root_dir: Arc<Path>,
    /// The default configuration to use for databases created by this
    /// controller.
    default_config: db::Config,
    /// The [`ProgramStorage`] to query when instantiating a module.
    program_storage: ProgramStorage,
    /// The [`EnergyMonitor`] used by this controller.
    energy_monitor: Arc<dyn EnergyMonitor>,
}

#[derive(PartialEq, Eq, Hash, Copy, Clone, Serialize, Debug)]
pub enum DescribedEntityType {
    Table,
    Reducer,
}

impl DescribedEntityType {
    pub fn as_str(self) -> &'static str {
        match self {
            DescribedEntityType::Table => "table",
            DescribedEntityType::Reducer => "reducer",
        }
    }
    pub fn from_entitydef(def: &EntityDef) -> Self {
        match def {
            EntityDef::Table(_) => Self::Table,
            EntityDef::Reducer(_) => Self::Reducer,
        }
    }
}
impl std::str::FromStr for DescribedEntityType {
    type Err = ();

    fn from_str(s: &str) -> Result<Self, Self::Err> {
        match s {
            "table" => Ok(DescribedEntityType::Table),
            "reducer" => Ok(DescribedEntityType::Reducer),
            _ => Err(()),
        }
    }
}
impl fmt::Display for DescribedEntityType {
    fn fmt(&self, f: &mut fmt::Formatter<'_>) -> fmt::Result {
        f.write_str(self.as_str())
    }
}

#[derive(Clone, Debug)]
pub struct ReducerCallResult {
    pub outcome: ReducerOutcome,
    pub energy_used: EnergyQuanta,
    pub execution_duration: Duration,
}

impl ReducerCallResult {
    pub fn is_err(&self) -> bool {
        self.outcome.is_err()
    }

    pub fn is_ok(&self) -> bool {
        !self.is_err()
    }
}

impl From<ReducerCallResult> for Result<(), anyhow::Error> {
    fn from(value: ReducerCallResult) -> Self {
        value.outcome.into_result()
    }
}

#[derive(Clone, Debug)]
pub enum ReducerOutcome {
    Committed,
    Failed(String),
    BudgetExceeded,
}

impl ReducerOutcome {
    pub fn into_result(self) -> anyhow::Result<()> {
        match self {
            Self::Committed => Ok(()),
            Self::Failed(e) => Err(anyhow::anyhow!(e)),
            Self::BudgetExceeded => Err(anyhow::anyhow!("reducer ran out of energy")),
        }
    }

    pub fn is_err(&self) -> bool {
        !matches!(self, Self::Committed)
    }
}

impl From<&EventStatus> for ReducerOutcome {
    fn from(status: &EventStatus) -> Self {
        match &status {
            EventStatus::Committed(_) => ReducerOutcome::Committed,
            EventStatus::Failed(e) => ReducerOutcome::Failed(e.clone()),
            EventStatus::OutOfEnergy => ReducerOutcome::BudgetExceeded,
        }
    }
}

impl HostController {
    pub fn new(
        root_dir: Arc<Path>,
        default_config: db::Config,
        program_storage: ProgramStorage,
        energy_monitor: Arc<impl EnergyMonitor>,
    ) -> Self {
        Self {
            hosts: <_>::default(),
            root_dir,
            default_config,
            program_storage,
            energy_monitor,
        }
    }

    /// Replace the [`ProgramStorage`] used by this controller.
    pub fn set_program_storage(&mut self, ps: ProgramStorage) {
        self.program_storage = ps;
    }

    /// Get a [`ModuleHost`] managed by this controller, or launch it from
    /// persistent state.
    ///
    /// If the host is not running, it is started according to the default
    /// [`db::Config`] set for this controller.
    ///   The underlying database is restored from existing data at its
    /// canonical filesystem location _iff_ the default config mandates disk
    /// storage.
    ///
    /// The module will be instantiated from the program bytes stored in an
    /// existing database.
    ///   If the database is empty, the `program_bytes_address` of the given
    /// [`Database`] will be used to load the program from the controller's
    /// [`ProgramStorage`]. The initialization procedure (schema creation,
    /// `__init__` reducer) will be invoked on the found module, and the
    /// database will be marked as initialized.
    ///
    /// See also: [`Self::get_module_host`]
    #[tracing::instrument(skip_all)]
    pub async fn get_or_launch_module_host(&self, database: Database, instance_id: u64) -> anyhow::Result<ModuleHost> {
        let mut rx = self.watch_maybe_launch_module_host(database, instance_id).await?;
        let module = rx.borrow_and_update();
        Ok(module.clone())
    }

    /// Like [`Self::get_or_launch_module_host`], use a [`ModuleHost`] managed
    /// by this controller, or launch it if it is not running.
    ///
    /// Instead of a [`ModuleHost`], this returns a [`watch::Receiver`] which
    /// gets notified each time the module is updated.
    ///
    /// See also: [`Self::watch_module_host`]
    #[tracing::instrument(skip_all)]
    pub async fn watch_maybe_launch_module_host(
        &self,
        database: Database,
        instance_id: u64,
    ) -> anyhow::Result<watch::Receiver<ModuleHost>> {
        // Try a read lock first.
        {
            let guard = self.acquire_read_lock(instance_id).await;
            if let Some(host) = &*guard {
                trace!("cached host {}/{}", database.address, instance_id);
                return Ok(host.module.subscribe());
            }
        }

        // We didn't find a running module, so take a write lock.
        // Since [`tokio::sync::RwLock`] doesn't support upgrading of read locks,
        // we'll need to check again if a module was added meanwhile.
        let mut guard = self.acquire_write_lock(instance_id).await;
        if let Some(host) = &*guard {
            trace!("cached host {}/{} (lock upgrade)", database.address, instance_id);
            return Ok(host.module.subscribe());
        }

        trace!("launch host {}/{}", database.address, instance_id);
        let host = self.try_init_host(database, instance_id).await?;

        let rx = host.module.subscribe();
        *guard = Some(host);

        Ok(rx)
    }

    /// Run a computation on the [`RelationalDB`] of a [`ModuleHost`] managed by
    /// this controller, launching the host if necessary.
    ///
    /// If the computation `F` panics, the host is removed from this controller,
    /// releasing its resources.
    #[tracing::instrument(skip_all)]
    pub async fn using_database<F, T>(&self, database: Database, instance_id: u64, f: F) -> anyhow::Result<T>
    where
        F: FnOnce(&RelationalDB) -> T + Send + 'static,
        T: Send + 'static,
    {
        trace!("using database {}/{}", database.address, instance_id);
        let module = self.get_or_launch_module_host(database, instance_id).await?;
        let on_panic = self.unregister_fn(instance_id);
        let result = tokio::task::spawn_blocking(move || f(&module.dbic().relational_db))
            .await
            .unwrap_or_else(|e| {
                warn!("database operation panicked");
                on_panic();
                std::panic::resume_unwind(e.into_panic())
            });
        Ok(result)
    }

    /// Update the [`ModuleHost`] identified by `instance_id` to the given
    /// program.
    ///
    /// The host may not be running, in which case it is spawned (see
    /// [`Self::get_or_launch_module_host`] for details on what this entails).
    ///
    /// If the host was running, and the update fails, the previous version of
    /// the host keeps running.
    #[tracing::instrument(skip_all)]
    pub async fn update_module_host(
        &self,
        database: Database,
        caller_address: Option<Address>,
        host_type: HostType,
        instance_id: u64,
        program_bytes: Box<[u8]>,
    ) -> anyhow::Result<UpdateDatabaseResult> {
        let program_hash = hash_bytes(&program_bytes);
        trace!(
            "update module host {}/{}: genesis={} update-to={}",
            database.address,
            instance_id,
            database.initial_program,
            program_hash
        );

        let mut guard = self.acquire_write_lock(instance_id).await;
        let (update_result, maybe_updated_host) = match guard.take() {
            // If we don't have a running `Host`, spawn one.
            None => {
                trace!("host not running, try_init");
                let host = self.try_init_host(database, instance_id).await?;
                let module = host.module.borrow().clone();
                // TODO: Make [ModuleHost] check if it supports the host type.
                ensure!(
                    matches!(host_type, HostType::Wasm),
                    "unsupported host type {:?}",
                    host_type,
                );
                let update_result =
                    update_module(host.db(), &module, caller_address, (program_hash, program_bytes)).await?;
                // If the update was not successul, drop the host.
                // The `database` we gave it refers to a program hash which
                // doesn't exist (because we just rejected it).
                let maybe_updated_host = update_result.is_ok().then_some(host);

                (update_result, maybe_updated_host)
            }

            // Otherwise, update the host.
            // Note that we always put back the host -- if the update failed, it
            // will keep running the previous version of the module.
            Some(mut host) => {
                match host.dbic.relational_db.metadata()? {
                    None => bail!("Host improperly initialized: no metadata"),
                    Some(Metadata {
                        database_address,
                        owner_identity,
                        ..
                    }) => {
                        ensure!(
                            database_address == database.address,
                            "cannot change database address when updating module host"
                        );
                        ensure!(
                            owner_identity == database.owner_identity,
                            "cannot change owner identity when updating module host"
                        );
                    }
                }
                trace!("host found, updating");
                let update_result = host
                    .update_module(
                        caller_address,
                        host_type,
                        (program_hash, program_bytes),
                        self.unregister_fn(instance_id),
                    )
                    .await?;

                (update_result, Some(host))
            }
        };

        *guard = maybe_updated_host;
        Ok(update_result)
    }

    // Accomodates control db bootstrap.
    // Lives here to avoid letting the [RelationalDB] escape the controller.
    // TODO: Figure out a non-bracket variant of `using_database`.
    #[doc(hidden)]
    pub async fn custom_bootstrap<F, T>(
        &self,
        caller_address: Option<Address>,
        expected_hash: Option<Hash>,
        database: Database,
        instance_id: u64,
        post_boot: F,
    ) -> anyhow::Result<T>
    where
        F: FnOnce(&RelationalDB) -> anyhow::Result<T> + Send + 'static,
        T: Send + 'static,
    {
        trace!("custom bootstrap {}/{}", database.address, instance_id);

        let db_addr = database.address;
        let host_type = database.host_type;
        let program_hash = database.initial_program;

        let mut guard = self.acquire_write_lock(instance_id).await;
        let mut host = match guard.take() {
            Some(host) => host,
            None => self.try_init_host(database, instance_id).await?,
        };
        let module = host.module.clone();

        // The program is now either:
        //
        // - the desired one from [Database], in which case we do nothing
        // - `Some` expected hash, in which case we update to the desired one
        // - `None` expected hash, in which case we also update
        let stored_hash = stored_program_hash(host.db())?
            .with_context(|| format!("[{}] database improperly initialized", db_addr))?;
        if stored_hash == program_hash {
            info!("[{}] database up-to-date with {}", db_addr, program_hash);
            *guard = Some(host);
        } else {
            if let Some(expected_hash) = expected_hash {
                ensure!(
                    expected_hash == stored_hash,
                    "[{}] expected program {} found {}",
                    db_addr,
                    expected_hash,
                    stored_hash
                );
            }
            info!(
                "[{}] updating database from `{}` to `{}`",
                db_addr, stored_hash, program_hash
            );
            let program_bytes = load_program(&self.program_storage, program_hash).await?;
            let update_result = host
                .update_module(
                    caller_address,
                    host_type,
                    (program_hash, program_bytes),
                    self.unregister_fn(instance_id),
                )
                .await?;
            if update_result.is_ok() {
                *guard = Some(host);
            }
            update_result.map(drop)?;
        }

        let on_panic = self.unregister_fn(instance_id);
        tokio::task::spawn_blocking(move || post_boot(&module.borrow().dbic().relational_db))
            .await
            .unwrap_or_else(|e| {
                warn!("post-boot database operation panicked");
                on_panic();
                std::panic::resume_unwind(e.into_panic())
            })
            .map_err(Into::into)
    }

    /// Release all resources of the [`ModuleHost`] identified by `instance_id`,
    /// and deregister it from the controller.
    #[tracing::instrument(skip_all)]
    pub async fn exit_module_host(&self, instance_id: u64) -> Result<(), anyhow::Error> {
        trace!("exit module host {}", instance_id);
        let lock = self.hosts.lock().remove(&instance_id);
        if let Some(lock) = lock {
            if let Some(host) = lock.write_owned().await.take() {
                let module = host.module.borrow().clone();
                module.exit().await;
            }
        }

        Ok(())
    }

    /// Get the [`ModuleHost`] identified by `instance_id` or return an error
    /// if it is not registered with the controller.
    ///
    /// See [`Self::get_or_launch_module_host`] for a variant which launches
    /// the host if it is not running.
    #[tracing::instrument(skip_all)]
    pub async fn get_module_host(&self, instance_id: u64) -> Result<ModuleHost, NoSuchModule> {
        trace!("get module host {}", instance_id);
        let guard = self.acquire_read_lock(instance_id).await;
        guard
            .as_ref()
            .map(|Host { module, .. }| module.borrow().clone())
            .ok_or(NoSuchModule)
    }

    /// Subscribe to updates of the [`ModuleHost`] identified by `instance_id`,
    /// or return an error if it is not registered with the controller.
    ///
    /// See [`Self::watch_maybe_launch_module_host`] for a variant which
    /// launches the host if it is not running.
    #[tracing::instrument(skip_all)]
    pub async fn watch_module_host(&self, instance_id: u64) -> Result<watch::Receiver<ModuleHost>, NoSuchModule> {
        trace!("watch module host {}", instance_id);
        let guard = self.acquire_read_lock(instance_id).await;
        guard
            .as_ref()
            .map(|Host { module, .. }| module.subscribe())
            .ok_or(NoSuchModule)
    }

    /// `true` if the module host `instance_id` is currently registered with
    /// the controller.
    pub async fn has_module_host(&self, instance_id: u64) -> bool {
        self.acquire_read_lock(instance_id).await.is_some()
    }

    /// On-panic callback passed to [`ModuleHost`]s created by this controller.
    ///
    /// Removes the module with the given `instance_id` from this controller.
    fn unregister_fn(&self, instance_id: u64) -> impl Fn() + Send + Sync + 'static {
        let hosts = Arc::downgrade(&self.hosts);
        move || {
            if let Some(hosts) = hosts.upgrade() {
                hosts.lock().remove(&instance_id);
            }
        }
    }

    async fn acquire_write_lock(&self, instance_id: u64) -> OwnedRwLockWriteGuard<Option<Host>> {
        let lock = self.hosts.lock().entry(instance_id).or_default().clone();
        lock.write_owned().await
    }

    async fn acquire_read_lock(&self, instance_id: u64) -> OwnedRwLockReadGuard<Option<Host>> {
        let lock = self.hosts.lock().entry(instance_id).or_default().clone();
        lock.read_owned().await
    }

    async fn try_init_host(&self, database: Database, instance_id: u64) -> anyhow::Result<Host> {
        Host::try_init(
            &self.root_dir,
            self.default_config,
            database,
            instance_id,
            self.program_storage.clone(),
            self.energy_monitor.clone(),
            self.unregister_fn(instance_id),
        )
        .await
    }
}

fn stored_program_hash(db: &RelationalDB) -> anyhow::Result<Option<Hash>> {
    let meta = db.metadata()?;
    Ok(meta.map(|meta| meta.program_hash))
}

async fn make_dbic(
    database: Database,
    instance_id: u64,
    relational_db: Arc<RelationalDB>,
) -> anyhow::Result<DatabaseInstanceContext> {
    let log_path = DatabaseLogger::filepath(&database.address, instance_id);
    let logger = tokio::task::block_in_place(|| Arc::new(DatabaseLogger::open(log_path)));
    let subscriptions = ModuleSubscriptions::new(relational_db.clone(), database.owner_identity);

    Ok(DatabaseInstanceContext {
        database,
        database_instance_id: instance_id,
        logger,
        relational_db,
        subscriptions,
    })
}

async fn make_module_host(
    host_type: HostType,
    mcc: ModuleCreationContext,
    unregister: impl Fn() + Send + Sync + 'static,
) -> anyhow::Result<ModuleHost> {
    spawn_rayon(move || {
        let module_host = match host_type {
            HostType::Wasm => {
                let start = Instant::now();
                let actor = host::wasmtime::make_actor(mcc)?;
                trace!("wasmtime::make_actor blocked for {:?}", start.elapsed());
                ModuleHost::new(actor, unregister)
            }
        };
        Ok(module_host)
    })
    .await
}

async fn load_program(storage: &ProgramStorage, hash: Hash) -> anyhow::Result<Box<[u8]>> {
    storage
        .lookup(hash)
        .await?
        .with_context(|| format!("program {} not found", hash))
}

async fn launch_module(
    root_dir: &Path,
    database: Database,
    instance_id: u64,
    program_bytes: Box<[u8]>,
    on_panic: impl Fn() + Send + Sync + 'static,
    relational_db: Arc<RelationalDB>,
    energy_monitor: Arc<dyn EnergyMonitor>,
) -> anyhow::Result<(Arc<DatabaseInstanceContext>, ModuleHost, Scheduler, SchedulerStarter)> {
    let address = database.address;
    let program_hash = database.initial_program;
    let host_type = database.host_type;

    let dbic = make_dbic(database, instance_id, relational_db).await.map(Arc::new)?;
    let (scheduler, scheduler_starter) = Scheduler::open(dbic.scheduler_db_path(root_dir.to_path_buf()))?;
    let module_host = make_module_host(
        host_type,
        ModuleCreationContext {
            dbic: dbic.clone(),
            scheduler: scheduler.clone(),
            program_hash,
            program_bytes: program_bytes.into(),
            energy_monitor: energy_monitor.clone(),
        },
        on_panic,
    )
    .await?;

    trace!("launched database {} with program {}", address, program_hash);

    Ok((dbic, module_host, scheduler, scheduler_starter))
}

/// Update a module.
///
/// If the `db` is not initialized yet (i.e. its program hash is `None`),
/// return an error.
///
/// Otherwise, if `db.program_hash` matches the given `program_hash`, do
/// nothing and return an empty `UpdateDatabaseResult`.
///
/// Otherwise, invoke `module.update_database` and return the result.
async fn update_module(
    db: &RelationalDB,
    module: &ModuleHost,
    caller_address: Option<Address>,
    (program_hash, program_bytes): (Hash, Box<[u8]>),
) -> anyhow::Result<UpdateDatabaseResult> {
    let addr = db.address();
    match stored_program_hash(db)? {
        None => Err(anyhow!("database `{}` not yet initialized", addr)),
        Some(stored) if stored == program_hash => {
            info!("database `{}` up to date with program `{}`", addr, program_hash);
            anyhow::Ok(Ok(<_>::default()))
        }
        Some(stored) => {
            info!("updating `{}` from {} to {}", addr, stored, program_hash);
            let update_result = module
                .update_database(caller_address, program_hash, program_bytes)
                .await?;
            Ok(update_result)
        }
    }
}

/// Encapsulates a database, associated module, and auxiliary state.
struct Host {
    /// The [`ModuleHost`], providing the callable reducer API.
    ///
    /// Modules may be updated via [`Host::update_module`].
    /// The module is wrapped in a [`watch::Sender`] to allow for "hot swapping":
    /// clients may subscribe to the channel, so they get the most recent
    /// [`ModuleHost`] version or an error if the [`Host`] was dropped.
    module: watch::Sender<ModuleHost>,
    /// Pointer to the `module`'s [`DatabaseInstanceContext`].
    ///
    /// The database stays the same if and when the module is updated via
    /// [`Host::update_module`].
    dbic: Arc<DatabaseInstanceContext>,
    /// Scheduler for repeating reducers, operating on the current `module`.
    scheduler: Scheduler,
    /// Handle to the metrics collection task started via [`disk_monitor`].
    ///
    /// The task collects metrics from the `dbic`, and so stays alive as long
    /// as the `dbic` is live. The task is aborted when [`Host`] is dropped.
    metrics_task: AbortHandle,

    /// [`EnergyMonitor`] to use for [`Host::update_module`].
    energy_monitor: Arc<dyn EnergyMonitor>,
}

impl Host {
    /// Attempt to instantiate a [`Host`] from persistent storage.
    ///
    /// Note that this does **not** run module initialization routines, but may
    /// create on-disk artifacts if the host / database did not exist.
    #[tracing::instrument(skip_all)]
    async fn try_init(
        root_dir: &Path,
        config: db::Config,
        database: Database,
        instance_id: u64,
        program_storage: ProgramStorage,
        energy_monitor: Arc<dyn EnergyMonitor>,
        on_panic: impl Fn() + Send + Sync + 'static,
    ) -> anyhow::Result<Self> {
        let mut db_path = root_dir.to_path_buf();
        db_path.extend([&*database.address.to_hex(), &*instance_id.to_string()]);
        db_path.push("database");

        let (db, connected_clients) = match config.storage {
            db::Storage::Memory => RelationalDB::open(
                &db_path,
                database.address,
                database.owner_identity,
                EmptyHistory::new(),
                None,
                None,
            )?,
            db::Storage::Disk => {
                let (durability, disk_size_fn) = relational_db::local_durability(&db_path).await?;
                let snapshot_repo = relational_db::open_snapshot_repo(&db_path, database.address, instance_id)?;
                let history = durability.clone();
                RelationalDB::open(
                    &db_path,
                    database.address,
                    database.owner_identity,
                    history,
                    Some((durability, disk_size_fn)),
                    Some(snapshot_repo),
                )?
            }
        };
        let (dbic, module_host, scheduler, scheduler_starter) = match db.program_bytes()? {
            // Launch module with program from existing database.
            Some(program_bytes) => {
                launch_module(
                    root_dir,
                    database,
                    instance_id,
                    program_bytes,
                    on_panic,
                    Arc::new(db),
                    energy_monitor.clone(),
                )
                .await?
            }

<<<<<<< HEAD
        let program_bytes = program_storage.load_program(&dbic.relational_db, program_hash).await?;
        let (scheduler, scheduler_starter) = Scheduler::open(dbic.relational_db.clone());
        let module_host = make_module_host(
            host_type,
            ModuleCreationContext {
                dbic: dbic.clone(),
                scheduler: scheduler.clone(),
                program_hash,
                program_bytes,
                energy_monitor: energy_monitor.clone(),
            },
            on_panic,
        )
        .await?;
=======
            // Database is empty, load program from external storage and run
            // initialization.
            None => {
                let program_hash = database.initial_program;
                let program_bytes = load_program(&program_storage, program_hash).await?;
                let res = launch_module(
                    root_dir,
                    database,
                    instance_id,
                    program_bytes.clone(),
                    on_panic,
                    Arc::new(db),
                    energy_monitor.clone(),
                )
                .await?;

                let module_host = &res.1;
                let call_result = module_host.init_database(program_hash, program_bytes).await?;
                if let Some(call_result) = call_result {
                    Result::from(call_result)?;
                }
>>>>>>> 60c438d1

                res
            }
        };

        // Disconnect dangling clients.
        for (identity, address) in connected_clients {
            module_host
                .call_identity_connected_disconnected(identity, address, false)
                .await
                .with_context(|| {
                    format!(
                        "Error calling disconnect for {} {} on {}",
                        identity, address, dbic.address
                    )
                })?;
        }

        scheduler_starter.start(&module_host)?;
        let metrics_task = tokio::spawn(disk_monitor(dbic.clone(), energy_monitor.clone())).abort_handle();

        Ok(Host {
            module: watch::Sender::new(module_host),
            dbic,
            scheduler,
            metrics_task,

            energy_monitor,
        })
    }

    /// Attempt to replace this [`Host`]'s [`ModuleHost`] with a new one running
    /// the program `program_hash`.
    ///
    /// The associated [`DatabaseInstanceContext`] stays the same.
    ///
    /// Executes [`ModuleHost::update_database`] on the newly instantiated
    /// module, updating the database schema and invoking the `__update__`
    /// reducer if it is defined.
    /// If this succeeds, the current module is replaced with the new one,
    /// otherwise it stays the same.
    ///
    /// Either way, the [`UpdateDatabaseResult`] is returned.
    async fn update_module(
        &mut self,
        caller_address: Option<Address>,
        host_type: HostType,
        (program_hash, program_bytes): (Hash, Box<[u8]>),
        on_panic: impl Fn() + Send + Sync + 'static,
    ) -> anyhow::Result<UpdateDatabaseResult> {
        let dbic = &self.dbic;
        let (scheduler, scheduler_starter) = self.scheduler.new_with_same_db();
        let module = make_module_host(
            host_type,
            ModuleCreationContext {
                dbic: dbic.clone(),
                scheduler: scheduler.clone(),
                program_bytes: program_bytes.clone().into(),
                program_hash,
                energy_monitor: self.energy_monitor.clone(),
            },
            on_panic,
        )
        .await?;

        let update_result = update_module(
            &dbic.relational_db,
            &module,
            caller_address,
            (program_hash, program_bytes),
        )
        .await?;
        trace!("update result: {update_result:?}");
        if update_result.is_ok() {
            scheduler_starter.start(&module)?;
            let old_module = self.module.send_replace(module);
            old_module.exit().await;
        }

        Ok(update_result)
    }

    fn db(&self) -> &RelationalDB {
        &self.dbic.relational_db
    }
}

impl Drop for Host {
    fn drop(&mut self) {
        self.metrics_task.abort();
    }
}

const DISK_METERING_INTERVAL: Duration = Duration::from_secs(5);

/// Periodically collect the disk usage of `dbic` and update metrics as well as
/// the `energy_monitor` accordingly.
async fn disk_monitor(dbic: Arc<DatabaseInstanceContext>, energy_monitor: Arc<dyn EnergyMonitor>) {
    let mut interval = tokio::time::interval(DISK_METERING_INTERVAL);
    // We don't care about happening precisely every 5 seconds - it just matters
    // that the time between ticks is accurate.
    interval.set_missed_tick_behavior(tokio::time::MissedTickBehavior::Delay);

    let mut prev_disk_usage = dbic.total_disk_usage();
    let mut prev_tick = interval.tick().await;
    loop {
        let tick = interval.tick().await;
        let dt = tick - prev_tick;
        let disk_usage = tokio::task::block_in_place(|| dbic.total_disk_usage());
        if let Some(num_bytes) = disk_usage.durability {
            DB_METRICS
                .message_log_size
                .with_label_values(&dbic.address)
                .set(num_bytes as i64);
        }
        if let Some(num_bytes) = disk_usage.logs {
            DB_METRICS
                .module_log_file_size
                .with_label_values(&dbic.address)
                .set(num_bytes as i64);
        }
        let disk_usage = disk_usage.or(prev_disk_usage);
        energy_monitor.record_disk_usage(&dbic.database, dbic.database_instance_id, disk_usage.sum(), dt);
        prev_disk_usage = disk_usage;
        prev_tick = tick;
    }
}<|MERGE_RESOLUTION|>--- conflicted
+++ resolved
@@ -599,7 +599,7 @@
     let host_type = database.host_type;
 
     let dbic = make_dbic(database, instance_id, relational_db).await.map(Arc::new)?;
-    let (scheduler, scheduler_starter) = Scheduler::open(dbic.scheduler_db_path(root_dir.to_path_buf()))?;
+    let (scheduler, scheduler_starter) = Scheduler::open(dbic.relational_db.clone());
     let module_host = make_module_host(
         host_type,
         ModuleCreationContext {
@@ -733,22 +733,6 @@
                 .await?
             }
 
-<<<<<<< HEAD
-        let program_bytes = program_storage.load_program(&dbic.relational_db, program_hash).await?;
-        let (scheduler, scheduler_starter) = Scheduler::open(dbic.relational_db.clone());
-        let module_host = make_module_host(
-            host_type,
-            ModuleCreationContext {
-                dbic: dbic.clone(),
-                scheduler: scheduler.clone(),
-                program_hash,
-                program_bytes,
-                energy_monitor: energy_monitor.clone(),
-            },
-            on_panic,
-        )
-        .await?;
-=======
             // Database is empty, load program from external storage and run
             // initialization.
             None => {
@@ -770,7 +754,6 @@
                 if let Some(call_result) = call_result {
                     Result::from(call_result)?;
                 }
->>>>>>> 60c438d1
 
                 res
             }
