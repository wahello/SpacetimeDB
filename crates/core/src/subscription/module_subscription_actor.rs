--- conflicted
+++ resolved
@@ -199,34 +199,16 @@
         };
 
         let mut subscriptions = self.subscriptions.write();
-<<<<<<< HEAD
+
         let query =
             match subscriptions.remove_subscription((sender.id.identity, sender.id.connection_id), request.query_id) {
                 Ok(query) => query,
                 Err(error) => {
                     // Apparently we ignore errors sending messages.
-                    let _ = sender.send_message(SubscriptionMessage {
-                        request_id: Some(request.request_id),
-                        query_id: None,
-                        timer: Some(timer),
-                        result: SubscriptionResult::Error(SubscriptionError {
-                            table_id: None,
-                            message: error.to_string().into(),
-                        }),
-                    });
+                    let _ = send_err_msg(error.to_string().into());
                     return Ok(());
                 }
             };
-=======
-        let query = match subscriptions.remove_subscription((sender.id.identity, sender.id.address), request.query_id) {
-            Ok(query) => query,
-            Err(error) => {
-                // Apparently we ignore errors sending messages.
-                let _ = send_err_msg(error.to_string().into());
-                return Ok(());
-            }
-        };
->>>>>>> e54a2858
 
         let tx = scopeguard::guard(self.relational_db.begin_tx(Workload::Unsubscribe), |tx| {
             self.relational_db.release_tx(tx);
