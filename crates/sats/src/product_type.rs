use std::borrow::Cow;

use crate::algebraic_value::de::{ValueDeserializeError, ValueDeserializer};
use crate::algebraic_value::ser::value_serialize;
use crate::meta_type::MetaType;
use crate::{de::Deserialize, ser::Serialize};
use crate::{AlgebraicType, AlgebraicValue, ProductTypeElement, ValueWithType, WithTypespace};

pub const IDENTITY_TAG: &str = "__identity_bytes";
pub const ADDRESS_TAG: &str = "__address_bytes";

/// A structural product type  of the factors given by `elements`.
///
/// This is also known as `struct` and `tuple` in many languages,
/// but note that unlike most languages, products in SATs are *[structural]* and not nominal.
/// When checking whether two nominal types are the same,
/// their names and/or declaration sites (e.g., module / namespace) are considered.
/// Meanwhile, a structural type system would only check the structure of the type itself,
/// e.g., the names of its fields and their types in the case of a record.
/// The name "product" comes from category theory.
///
/// See also: https://ncatlab.org/nlab/show/product+type.
///
/// These structures are known as product types because the number of possible values in product
/// ```ignore
/// { N_0: T_0, N_1: T_1, ..., N_n: T_n }
/// ```
/// is:
/// ```ignore
/// Π (i ∈ 0..n). values(T_i)
/// ```
/// so for example, `values({ A: U64, B: Bool }) = values(U64) * values(Bool)`.
///
/// [structural]: https://en.wikipedia.org/wiki/Structural_type_system
#[derive(Debug, Clone, Eq, PartialEq, Ord, PartialOrd, Hash, Serialize, Deserialize)]
#[sats(crate = crate)]
pub struct ProductType {
    /// The factors of the product type.
    ///
    /// These factors can either be named or unnamed.
    /// When all the factors are unnamed, we can regard this as a plain tuple type.
    pub elements: Box<[ProductTypeElement]>,
}

impl ProductType {
    /// Returns a product type with the given `elements` as its factors.
    pub const fn new(elements: Box<[ProductTypeElement]>) -> Self {
        Self { elements }
    }

    /// Returns whether this is a "newtype" over bytes.
    fn is_bytes_newtype(&self, check: &str) -> bool {
        match &*self.elements {
            [ProductTypeElement {
                name: Some(name),
                algebraic_type,
            }] => &**name == check && algebraic_type.is_bytes(),
            _ => false,
        }
    }

    /// Returns whether this is the special case of `spacetimedb_lib::Identity`.
    pub fn is_identity(&self) -> bool {
        self.is_bytes_newtype(IDENTITY_TAG)
    }

    /// Returns whether this is the special case of `spacetimedb_lib::Address`.
    pub fn is_address(&self) -> bool {
        self.is_bytes_newtype(ADDRESS_TAG)
    }

    /// Returns whether this is a special known `tag`, currently `Address` or `Identity`.
    pub fn is_special_tag(tag_name: &str) -> bool {
        tag_name == IDENTITY_TAG || tag_name == ADDRESS_TAG
    }
    /// Returns whether this is a special known type, currently `Address` or `Identity`.
    pub fn is_special(&self) -> bool {
        self.is_identity() || self.is_address()
    }

<<<<<<< HEAD
    /// Iterator over the names of the product's factors.
    ///
    /// Unnamed factors are named by their position.
    pub fn names(&self) -> impl Iterator<Item = Cow<'_, str>> {
        self.elements
            .iter()
            .enumerate()
            .map(|(i, col)| col.name().map(Into::into).unwrap_or_else(|| i.to_string().into()))
=======
    /// Returns index of the field with the given `name`.
    pub fn index_of_field_name(&self, name: &str) -> Option<usize> {
        self.elements
            .iter()
            .position(|field| field.name.as_deref() == Some(name))
>>>>>>> 276387d2
    }
}

impl<I: Into<ProductTypeElement>> FromIterator<I> for ProductType {
    fn from_iter<T: IntoIterator<Item = I>>(iter: T) -> Self {
        Self::new(iter.into_iter().map(Into::into).collect())
    }
}
impl<'a, I: Into<AlgebraicType>> FromIterator<(&'a str, I)> for ProductType {
    fn from_iter<T: IntoIterator<Item = (&'a str, I)>>(iter: T) -> Self {
        iter.into_iter()
            .map(|(name, ty)| ProductTypeElement::new_named(ty.into(), name))
            .collect()
    }
}

impl<'a, I: Into<AlgebraicType>> FromIterator<(Option<&'a str>, I)> for ProductType {
    fn from_iter<T: IntoIterator<Item = (Option<&'a str>, I)>>(iter: T) -> Self {
        iter.into_iter()
            .map(|(name, ty)| ProductTypeElement::new(ty.into(), name.map(Into::into)))
            .collect()
    }
}

impl From<Box<[ProductTypeElement]>> for ProductType {
    fn from(fields: Box<[ProductTypeElement]>) -> Self {
        ProductType::new(fields)
    }
}
impl<const N: usize> From<[ProductTypeElement; N]> for ProductType {
    fn from(fields: [ProductTypeElement; N]) -> Self {
        ProductType::new(fields.into())
    }
}
impl<const N: usize> From<[(Option<&str>, AlgebraicType); N]> for ProductType {
    fn from(fields: [(Option<&str>, AlgebraicType); N]) -> Self {
        fields.into_iter().collect()
    }
}
impl<const N: usize> From<[(&str, AlgebraicType); N]> for ProductType {
    fn from(fields: [(&str, AlgebraicType); N]) -> Self {
        fields.into_iter().collect()
    }
}
impl<const N: usize> From<[AlgebraicType; N]> for ProductType {
    fn from(fields: [AlgebraicType; N]) -> Self {
        fields.into_iter().collect()
    }
}

impl MetaType for ProductType {
    fn meta_type() -> AlgebraicType {
        AlgebraicType::product([("elements", AlgebraicType::array(ProductTypeElement::meta_type()))])
    }
}

impl ProductType {
    pub fn as_value(&self) -> AlgebraicValue {
        value_serialize(self)
    }

    pub fn from_value(value: &AlgebraicValue) -> Result<ProductType, ValueDeserializeError> {
        Self::deserialize(ValueDeserializer::from_ref(value))
    }
}

impl<'a> WithTypespace<'a, ProductType> {
    #[inline]
    pub fn elements(&self) -> ElementsWithTypespace<'a> {
        self.iter_with(&*self.ty().elements)
    }

    #[inline]
    pub fn with_values<I: IntoIterator<Item = &'a AlgebraicValue>>(
        &self,
        vals: I,
    ) -> ElementValuesWithType<'a, I::IntoIter>
    where
        I::IntoIter: ExactSizeIterator,
    {
        let elements = self.elements();
        let vals = vals.into_iter();
        assert_eq!(elements.len(), vals.len());
        ElementValuesWithType {
            inner: std::iter::zip(elements, vals),
        }
    }
}

impl<'a> IntoIterator for WithTypespace<'a, ProductType> {
    type Item = WithTypespace<'a, ProductTypeElement>;
    type IntoIter = ElementsWithTypespace<'a>;
    #[inline]
    fn into_iter(self) -> Self::IntoIter {
        self.elements()
    }
}

pub type ElementsWithTypespace<'a> = crate::IterWithTypespace<'a, std::slice::Iter<'a, ProductTypeElement>>;

pub struct ElementValuesWithType<'a, I> {
    inner: std::iter::Zip<ElementsWithTypespace<'a>, I>,
}

impl<'a, I> Iterator for ElementValuesWithType<'a, I>
where
    I: ExactSizeIterator<Item = &'a AlgebraicValue>,
{
    type Item = ValueWithType<'a, AlgebraicValue>;
    fn next(&mut self) -> Option<Self::Item> {
        self.inner.next().map(|(ty, val)| ty.algebraic_type().with_value(val))
    }
    fn size_hint(&self) -> (usize, Option<usize>) {
        self.inner.size_hint()
    }
}

impl<'a, I> ExactSizeIterator for ElementValuesWithType<'a, I> where I: ExactSizeIterator<Item = &'a AlgebraicValue> {}<|MERGE_RESOLUTION|>--- conflicted
+++ resolved
@@ -78,7 +78,6 @@
         self.is_identity() || self.is_address()
     }
 
-<<<<<<< HEAD
     /// Iterator over the names of the product's factors.
     ///
     /// Unnamed factors are named by their position.
@@ -87,13 +86,13 @@
             .iter()
             .enumerate()
             .map(|(i, col)| col.name().map(Into::into).unwrap_or_else(|| i.to_string().into()))
-=======
+    }
+
     /// Returns index of the field with the given `name`.
     pub fn index_of_field_name(&self, name: &str) -> Option<usize> {
         self.elements
             .iter()
             .position(|field| field.name.as_deref() == Some(name))
->>>>>>> 276387d2
     }
 }
 
