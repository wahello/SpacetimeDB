//! Internal implementations of connections to a remote database.
//!
//! Contains a whole bunch of stuff that is referenced by the CLI codegen,
//! most notably [`DbContextImpl`], which implements `DbConnection` and `EventContext`.
//!
//! Broadly speaking, the Rust SDK works by having a background Tokio worker [`WsConnection`]
//! send and receive raw messages.
//! Incoming messages are then parsed by the [`parse_loop`] into domain types in [`ParsedMessage`],
//! which are processed and applied to the client cache state
//! when a user calls `DbConnection::advance_one_message` or its friends.
//!
//! Callbacks may access the database context through an `EventContext`,
//! and may therefore add or remove callbacks on the same or other events,
//! query the client cache, add or remove subscriptions, and make many other mutations.
//! To prevent deadlocks or re-entrancy, the SDK arranges to defer all such mutations in a queue
//! called`pending_mutations`, which are processed and applied during `advance_one_message`,
//! as with received WebSocket messages.
//!
//! This module is internal, and may incompatibly change without warning.

use crate::{
    callbacks::{CallbackId, DbCallbacks, ReducerCallback, ReducerCallbacks, RowCallback, UpdateCallback},
    client_cache::{ClientCache, TableHandle},
    spacetime_module::{DbConnection, DbUpdate, EventContext, InModule, SpacetimeModule},
    subscription::{OnAppliedCallback, OnErrorCallback, SubscriptionManager},
    websocket::{WsConnection, WsParams},
    ws_messages as ws, Event, ReducerEvent, Status,
};
use anyhow::{bail, Context, Result};
use bytes::Bytes;
use futures::StreamExt;
use futures_channel::mpsc;
use http::Uri;
use spacetimedb_client_api_messages::websocket::{BsatnFormat, CallReducerFlags, Compression};
use spacetimedb_data_structures::map::HashMap;
use spacetimedb_lib::{bsatn, de::Deserialize, ser::Serialize, Address, Identity};
use std::{
    sync::{Arc, Mutex as StdMutex, OnceLock},
    time::{Duration, SystemTime},
};
use tokio::{
    runtime::{self, Runtime},
    sync::Mutex as TokioMutex,
};

pub(crate) type SharedCell<T> = Arc<StdMutex<T>>;

/// Implementation of `DbConnection`, `EventContext`,
/// and anything else that provides access to the database connection.
///
/// This must be relatively cheaply `Clone`-able, and have internal sharing,
/// as numerous operations will clone it to get new handles on the connection.
pub struct DbContextImpl<M: SpacetimeModule> {
    runtime: runtime::Handle,

    /// All the state which is safe to hold a lock on while running callbacks.
    pub(crate) inner: SharedCell<DbContextImplInner<M>>,

    /// The client cache, which stores subscribed rows.
    cache: SharedCell<ClientCache<M>>,

    /// Receiver channel for WebSocket messages,
    /// which are pre-parsed in the background by [`parse_loop`].
    recv: Arc<TokioMutex<mpsc::UnboundedReceiver<ParsedMessage<M>>>>,

    /// Channel into which operations which apparently mutate SDK state,
    /// e.g. registering callbacks, push [`PendingMutation`] messages,
    /// rather than immediately locking the connection and applying their change,
    /// to avoid deadlocks and races.
    pub(crate) pending_mutations_send: mpsc::UnboundedSender<PendingMutation<M>>,

    /// Receive end of `pending_mutations_send`,
    /// from which [Self::apply_pending_mutations] and friends read mutations.
    pending_mutations_recv: Arc<TokioMutex<mpsc::UnboundedReceiver<PendingMutation<M>>>>,

    /// This connection's `Identity`.
    ///
    /// May be `None` if we connected anonymously
    /// and have not yet received the [`ws::IdentityToken`] message.
    identity: SharedCell<Option<Identity>>,
}

impl<M: SpacetimeModule> Clone for DbContextImpl<M> {
    fn clone(&self) -> Self {
        Self {
            runtime: self.runtime.clone(),
            // Being very explicit with `Arc::clone` here,
            // since we'll be doing `DbContextImpl::clone` very frequently,
            // and we need it to be fast.
            inner: Arc::clone(&self.inner),
            cache: Arc::clone(&self.cache),
            recv: Arc::clone(&self.recv),
            pending_mutations_send: self.pending_mutations_send.clone(),
            pending_mutations_recv: Arc::clone(&self.pending_mutations_recv),
            identity: Arc::clone(&self.identity),
        }
    }
}

impl<M: SpacetimeModule> DbContextImpl<M> {
    /// Process a parsed WebSocket message,
    /// applying its mutations to the client cache and invoking callbacks.
    fn process_message(&self, msg: ParsedMessage<M>) -> Result<()> {
        let res = match msg {
            // Error: treat this as an erroneous disconnect.
            ParsedMessage::Error(e) => {
                self.invoke_disconnected(Some(&e));
                Err(e)
            }

            // Initial `IdentityToken` message:
            // confirm that the received identity and address are what we expect,
            // store them,
            // then invoke the on_connect callback.
            ParsedMessage::IdentityToken(identity, token, addr) => {
                {
                    // Don't hold the `self.identity` lock while running callbacks.
                    // Callbacks can (will) call [`DbContext::identity`], which acquires that lock,
                    // so holding it while running a callback causes deadlocks.
                    let mut ident_store = self.identity.lock().unwrap();
                    if let Some(prev_identity) = *ident_store {
                        assert_eq!(prev_identity, identity);
                    }
                    *ident_store = Some(identity);
                }
                assert_eq!(get_client_address(), addr);
                let mut inner = self.inner.lock().unwrap();
                if let Some(on_connect) = inner.on_connect.take() {
                    let ctx = <M::DbConnection as DbConnection>::new(self.clone());
                    on_connect(&ctx, identity, &token);
                }
                Ok(())
            }

            // Subscription applied:
            // set the received state to store all the rows,
            // then invoke the on-applied and row callbacks.
            ParsedMessage::InitialSubscription { db_update, sub_id } => {
                // Lock the client cache in a restricted scope,
                // so that it will be unlocked when callbacks run.
                {
                    let mut cache = self.cache.lock().unwrap();
                    // FIXME: delete no-longer-subscribed rows.
                    db_update.apply_to_client_cache(&mut *cache);
                }
                let event_ctx = self.make_event_ctx(Event::SubscribeApplied);
                let mut inner = self.inner.lock().unwrap();
                inner.subscriptions.subscription_applied(&event_ctx, sub_id);
                // FIXME: invoke delete callbacks for no-longer-subscribed rows.
                db_update.invoke_row_callbacks(&event_ctx, &mut inner.db_callbacks);
                Ok(())
            }

            // Successful transaction update:
            // apply the received diff to the client cache,
            // then invoke on-reducer and row callbacks.
            ParsedMessage::TransactionUpdate(event, Some(update)) => {
                // Lock the client cache in a restricted scope,
                // so that it will be unlocked when callbacks run.
                {
                    let mut cache = self.cache.lock().unwrap();
                    update.apply_to_client_cache(&mut *cache);
                }
                let event_ctx = self.make_event_ctx(event);
                let mut inner = self.inner.lock().unwrap();
                if let Event::Reducer(reducer_event) = event_ctx.event() {
                    inner
                        .reducer_callbacks
                        .invoke_on_reducer(&event_ctx, &reducer_event.reducer);
                }
                update.invoke_row_callbacks(&event_ctx, &mut inner.db_callbacks);
                Ok(())
            }

            // Failed transaction update:
            // invoke on-reducer callbacks.
            ParsedMessage::TransactionUpdate(event, None) => {
                let event_ctx = self.make_event_ctx(event);
                if let Event::Reducer(reducer_event) = event_ctx.event() {
                    let mut inner = self.inner.lock().unwrap();
                    inner
                        .reducer_callbacks
                        .invoke_on_reducer(&event_ctx, &reducer_event.reducer);
                }
                Ok(())
            }
        };

        res
    }

    /// Invoke the on-disconnect callback, and mark [`Self::is_active`] false.
    fn invoke_disconnected(&self, err: Option<&anyhow::Error>) {
        let disconnected_callback = {
            let mut inner = self.inner.lock().unwrap();
            // TODO: Determine correct behavior here.
            // - Delete all rows from client cache?
            // - Invoke `on_disconnect` methods?
            // - End all subscriptions and invoke their `on_error` methods?

            // Set `send_chan` to `None`, since `Self::is_active` checks that.
            inner.send_chan = None;

            // Grap the `on_disconnect` callback and invoke it.
            inner.on_disconnect.take()
        };
        if let Some(disconnect_callback) = disconnected_callback {
            let ctx = <M::DbConnection as DbConnection>::new(self.clone());
            disconnect_callback(&ctx, err);
        }
    }

    fn make_event_ctx(&self, event: Event<M::Reducer>) -> M::EventContext {
        let imp = self.clone();
        <M::EventContext as EventContext>::new(imp, event)
    }

    /// Apply all queued [`PendingMutation`]s.
    fn apply_pending_mutations(&self) -> anyhow::Result<()> {
        while let Ok(Some(pending_mutation)) = self.pending_mutations_recv.blocking_lock().try_next() {
            self.apply_mutation(pending_mutation)?;
        }
        Ok(())
    }

    /// Apply an individual [`PendingMutation`].
    fn apply_mutation(&self, mutation: PendingMutation<M>) -> anyhow::Result<()> {
        match mutation {
            // Subscribe: register the subscription in the [`SubscriptionManager`]
            // and send the `Subscribe` WS message.
            PendingMutation::Subscribe {
                on_applied,
                queries,
                sub_id,
                on_error,
            } => {
                let mut inner = self.inner.lock().unwrap();
                inner.subscriptions.register_subscription(sub_id, on_applied, on_error);
                inner
                    .send_chan
                    .as_mut()
                    .ok_or(DisconnectedError {})?
                    .unbounded_send(ws::ClientMessage::Subscribe(ws::Subscribe {
                        query_strings: queries,
                        request_id: sub_id,
                    }))
                    .expect("Unable to send subscribe message: WS sender loop has dropped its recv channel");
            }

            // CallReducer: send the `CallReducer` WS message.
            PendingMutation::CallReducer { reducer, args_bsatn } => {
                let inner = &mut *self.inner.lock().unwrap();

                let flags = inner.call_reducer_flags.get_flags(reducer);
                let msg = ws::ClientMessage::CallReducer(ws::CallReducer {
                    reducer: reducer.into(),
                    args: args_bsatn.into(),
                    request_id: 0,
                    flags,
                });
                inner
                    .send_chan
                    .as_mut()
                    .ok_or(DisconnectedError {})?
                    .unbounded_send(msg)
                    .expect("Unable to send reducer call message: WS sender loop has dropped its recv channel");
            }

            // Disconnect: close the connection.
            PendingMutation::Disconnect => {
                // Set `send_chan` to `None`, since `Self::is_active` checks that.
                // This will close the WebSocket loop in websocket.rs,
                // sending a close frame to the server,
                // eventually resulting in disconnect callbacks being called.
                self.inner.lock().unwrap().send_chan = None;
            }

            // Callback stuff: these all do what you expect.
            PendingMutation::AddInsertCallback {
                table,
                callback_id,
                callback,
            } => {
                self.inner
                    .lock()
                    .unwrap()
                    .db_callbacks
                    .get_table_callbacks(table)
                    .register_on_insert(callback_id, callback);
            }
            PendingMutation::AddDeleteCallback {
                table,
                callback_id,
                callback,
            } => {
                self.inner
                    .lock()
                    .unwrap()
                    .db_callbacks
                    .get_table_callbacks(table)
                    .register_on_delete(callback_id, callback);
            }
            PendingMutation::AddUpdateCallback {
                table,
                callback_id,
                callback,
            } => {
                self.inner
                    .lock()
                    .unwrap()
                    .db_callbacks
                    .get_table_callbacks(table)
                    .register_on_update(callback_id, callback);
            }
            PendingMutation::AddReducerCallback {
                reducer,
                callback_id,
                callback,
            } => {
                self.inner
                    .lock()
                    .unwrap()
                    .reducer_callbacks
                    .register_on_reducer(reducer, callback_id, callback);
            }
            PendingMutation::RemoveInsertCallback { table, callback_id } => {
                self.inner
                    .lock()
                    .unwrap()
                    .db_callbacks
                    .get_table_callbacks(table)
                    .remove_on_insert(callback_id);
            }
            PendingMutation::RemoveDeleteCallback { table, callback_id } => {
                self.inner
                    .lock()
                    .unwrap()
                    .db_callbacks
                    .get_table_callbacks(table)
                    .remove_on_delete(callback_id);
            }
            PendingMutation::RemoveUpdateCallback { table, callback_id } => {
                self.inner
                    .lock()
                    .unwrap()
                    .db_callbacks
                    .get_table_callbacks(table)
                    .remove_on_update(callback_id);
            }
            PendingMutation::RemoveReducerCallback { reducer, callback_id } => {
                self.inner
                    .lock()
                    .unwrap()
                    .reducer_callbacks
                    .remove_on_reducer(reducer, callback_id);
            }
            PendingMutation::SetCallReducerFlags {
                reducer: reducer_name,
                flags,
            } => {
                self.inner
                    .lock()
                    .unwrap()
                    .call_reducer_flags
                    .set_flags(reducer_name, flags);
            }
        };
        Ok(())
    }

    /// If a WebSocket message is waiting, process it and return `true`.
    /// If no WebSocket messages are in the queue, immediately return `false`.
    ///
    /// Called by the autogenerated `DbConnection` method of the same name.
    pub fn advance_one_message(&self) -> Result<bool> {
        // Apply any pending mutations before processing a WS message,
        // so that pending callbacks don't get skipped.
        self.apply_pending_mutations()?;

        // Deranged behavior: mpsc's `try_next` returns `Ok(None)` when the channel is closed,
        // and `Err(_)` when the channel is open and waiting. This seems exactly backwards.
        let res = match self.recv.blocking_lock().try_next() {
            Ok(None) => {
                self.invoke_disconnected(None);
                Err(anyhow::Error::new(DisconnectedError {}))
            }
            Err(_) => Ok(false),
            Ok(Some(msg)) => self.process_message(msg).map(|_| true),
        };

        // Also apply any new pending messages afterwards,
        // so that outgoing WS messages get sent as soon as possible.
        self.apply_pending_mutations()?;

        res
    }

    async fn get_message(&self) -> Message<M> {
        // Holding these locks across the below await can only cause a deadlock if
        // there are multiple parallel callers of `advance_one_message` or its siblings.
        // We call this out as an incorrect and unsupported thing to do.
        #![allow(clippy::await_holding_lock)]

        let mut pending_mutations = self.pending_mutations_recv.lock().await;
        let mut recv = self.recv.lock().await;

        // Always process pending mutations before WS messages, if they're available,
        // so that newly registered callbacks run on messages.
        // This may be unnecessary, but `tokio::select` does not document any ordering guarantees,
        // and if both `pending_mutations.next()` and `recv.next()` have values ready,
        // we want to process the pending mutation first.
        if let Ok(pending_mutation) = pending_mutations.try_next() {
            return Message::Local(pending_mutation.unwrap());
        }

        tokio::select! {
            pending_mutation = pending_mutations.next() => Message::Local(pending_mutation.unwrap()),
            incoming_message = recv.next() => Message::Ws(incoming_message),
        }
    }

    /// Like [`Self::advance_one_message`], but sleeps the thread until a message is available.
    ///
    /// Called by the autogenerated `DbConnection` method of the same name.
    pub fn advance_one_message_blocking(&self) -> Result<()> {
        match self.runtime.block_on(self.get_message()) {
            Message::Local(pending) => self.apply_mutation(pending),
            Message::Ws(None) => {
                self.invoke_disconnected(None);
                Err(anyhow::Error::new(DisconnectedError {}))
            }
            Message::Ws(Some(msg)) => self.process_message(msg),
        }
    }

    /// Like [`Self::advance_one_message`], but `await`s until a message is available.
    ///
    /// Called by the autogenerated `DbConnection` method of the same name.
    pub async fn advance_one_message_async(&self) -> Result<()> {
        match self.get_message().await {
            Message::Local(pending) => self.apply_mutation(pending),
            Message::Ws(None) => {
                self.invoke_disconnected(None);
                Err(anyhow::Error::new(DisconnectedError {}))
            }
            Message::Ws(Some(msg)) => self.process_message(msg),
        }
    }

    /// Call [`Self::advance_one_message`] in a loop until no more messages are waiting.
    ///
    /// Called by the autogenerated `DbConnection` method of the same name.
    pub fn frame_tick(&self) -> Result<()> {
        while self.advance_one_message()? {}
        Ok(())
    }

    /// Spawn a thread which does [`Self::advance_one_message_blocking`] in a loop.
    ///
    /// Called by the autogenerated `DbConnection` method of the same name.
    pub fn run_threaded(&self) -> std::thread::JoinHandle<()> {
        let this = self.clone();
        std::thread::spawn(move || loop {
            match this.advance_one_message_blocking() {
                Ok(()) => (),
                Err(e) if error_is_normal_disconnect(&e) => return,
                Err(e) => panic!("{e:?}"),
            }
        })
    }

    /// An async task which does [`Self::advance_one_message_async`] in a loop.
    ///
    /// Called by the autogenerated `DbConnection` method of the same name.
    pub async fn run_async(&self) -> Result<()> {
        let this = self.clone();
        loop {
            match this.advance_one_message_async().await {
                Ok(()) => (),
                Err(e) if error_is_normal_disconnect(&e) => return Ok(()),
                Err(e) => return Err(e),
            }
        }
    }

    /// Called by the autogenerated `DbConnection` method of the same name.
    pub fn is_active(&self) -> bool {
        self.inner.lock().unwrap().send_chan.is_some()
    }

    /// Called by the autogenerated `DbConnection` method of the same name.
    pub fn disconnect(&self) -> Result<()> {
        if !self.is_active() {
            bail!("Already disconnected in call to `DbContext::disconnect`");
        }
        self.pending_mutations_send
            .unbounded_send(PendingMutation::Disconnect)
            .unwrap();
        Ok(())
    }

    /// Add a [`PendingMutation`] to the `pending_mutations` queue,
    /// to be processed during the next call to [`Self::apply_pending_mutations`].
    ///
    /// This is used to defer operations which would otherwise need to hold a lock on `self.inner`,
    /// as otherwise running those operations within a callback would deadlock.
    fn queue_mutation(&self, mutation: PendingMutation<M>) {
        self.pending_mutations_send.unbounded_send(mutation).unwrap();
    }

    /// Called by autogenerated table access methods.
    pub fn get_table<Row: InModule<Module = M> + Send + Sync + 'static>(
        &self,
        table_name: &'static str,
    ) -> TableHandle<Row> {
        let client_cache = Arc::clone(&self.cache);
        let pending_mutations = self.pending_mutations_send.clone();
        TableHandle {
            client_cache,
            pending_mutations,
            table_name,
        }
    }

    /// Called by autogenerated reducer invocation methods.
    pub fn call_reducer<Args: Serialize + InModule<Module = M>>(
        &self,
        reducer_name: &'static str,
        args: Args,
    ) -> Result<()> {
        // TODO(centril, perf): consider using a thread local pool to avoid allocating each time.
        let args_bsatn = bsatn::to_vec(&args)
            .with_context(|| format!("Failed to BSATN serialize arguments for reducer {reducer_name}"))?;

        self.queue_mutation(PendingMutation::CallReducer {
            reducer: reducer_name,
            args_bsatn,
        });
        Ok(())
    }

    /// Called by autogenerated on `reducer_config` methods.
    pub fn set_call_reducer_flags(&self, reducer: &'static str, flags: CallReducerFlags) {
        self.queue_mutation(PendingMutation::SetCallReducerFlags { reducer, flags });
    }

    /// Called by autogenerated reducer callback methods.
    pub fn on_reducer<Args: Deserialize<'static> + InModule<Module = M> + 'static>(
        &self,
        reducer_name: &'static str,
        mut callback: impl FnMut(&M::EventContext, &Args) + Send + 'static,
    ) -> CallbackId {
        let callback_id = CallbackId::get_next();
        self.queue_mutation(PendingMutation::AddReducerCallback {
            reducer: reducer_name,
            callback_id,
            callback: Box::new(move |ctx, args| {
                let args = args.downcast_ref::<Args>().unwrap();
                callback(ctx, args);
            }),
        });
        callback_id
    }

    /// Called by autogenerated reducer callback methods.
    pub fn remove_on_reducer<Args: InModule<Module = M>>(&self, reducer_name: &'static str, callback: CallbackId) {
        self.queue_mutation(PendingMutation::RemoveReducerCallback {
            reducer: reducer_name,
            callback_id: callback,
        });
    }

    /// Called by the autogenerated `DbConnection` method of the same name.
    pub fn try_identity(&self) -> Option<Identity> {
        *self.identity.lock().unwrap()
    }

    /// Called by the autogenerated `DbConnection` method of the same name.
    pub fn address(&self) -> Address {
        get_client_address()
    }
}

type OnConnectCallback<M> = Box<dyn FnOnce(&<M as SpacetimeModule>::DbConnection, Identity, &str) + Send + 'static>;

type OnConnectErrorCallback = Box<dyn FnOnce(&anyhow::Error) + Send + 'static>;

type OnDisconnectCallback<M> =
    Box<dyn FnOnce(&<M as SpacetimeModule>::DbConnection, Option<&anyhow::Error>) + Send + 'static>;

/// All the stuff in a [`DbContextImpl`] which can safely be locked while invoking callbacks.
pub(crate) struct DbContextImplInner<M: SpacetimeModule> {
    /// `Some` if not within the context of an outer runtime. The `Runtime` must
    /// then live as long as `Self`.
    #[allow(unused)]
    runtime: Option<Runtime>,

    /// None if we have disconnected.
    send_chan: Option<mpsc::UnboundedSender<ws::ClientMessage<Bytes>>>,

    db_callbacks: DbCallbacks<M>,
    reducer_callbacks: ReducerCallbacks<M>,
    pub(crate) subscriptions: SubscriptionManager<M>,

    on_connect: Option<OnConnectCallback<M>>,
    #[allow(unused)]
    // TODO: Make use of this to handle `ParsedMessage::Error` before receiving `IdentityToken`.
    on_connect_error: Option<OnConnectErrorCallback>,
    on_disconnect: Option<OnDisconnectCallback<M>>,

    call_reducer_flags: CallReducerFlagsMap,
}

/// Maps reducer names to the flags to use for `.call_reducer(..)`.
#[derive(Default, Clone)]
struct CallReducerFlagsMap {
    // TODO(centril): consider replacing the string with a type-id based map
    // where each reducer is associated with a marker type.
    map: HashMap<&'static str, CallReducerFlags>,
}

impl CallReducerFlagsMap {
    /// Returns the [`CallReducerFlags`] for `reducer_name`.
    fn get_flags(&self, reducer_name: &str) -> CallReducerFlags {
        self.map.get(reducer_name).copied().unwrap_or_default()
    }

    /// Sets the [`CallReducerFlags`] for `reducer_name` to `flags`.
    pub fn set_flags(&mut self, reducer_name: &'static str, flags: CallReducerFlags) {
        if flags == <_>::default() {
            self.map.remove(reducer_name)
        } else {
            self.map.insert(reducer_name, flags)
        };
    }
}

/// A builder-pattern constructor for a `DbConnection` connection to the module `M`.
///
/// `M` will be the autogenerated opaque module type.
///
/// Get a builder by calling `DbConnection::builder()`.
// TODO: Move into its own module which is not #[doc(hidden)]?
pub struct DbConnectionBuilder<M: SpacetimeModule> {
    uri: Option<Uri>,

    module_name: Option<String>,

    credentials: Option<(Identity, String)>,

    on_connect: Option<OnConnectCallback<M>>,
    on_connect_error: Option<OnConnectErrorCallback>,
    on_disconnect: Option<OnDisconnectCallback<M>>,

    params: WsParams,
}

/// This process's global client address, which will be attacked to all connections it makes.
static CLIENT_ADDRESS: OnceLock<Address> = OnceLock::new();

fn get_client_address() -> Address {
    *CLIENT_ADDRESS.get_or_init(|| Address::from_byte_array(rand::random()))
}

#[doc(hidden)]
/// Attempt to set this process's client address to a known value.
///
/// This functionality is exposed for use in SpacetimeDB-cloud.
/// It is unstable, and will be removed without warning in a future version.
///
/// Clients which want a particular client address must call this method
/// before constructing any connection.
/// Once any connection is constructed, the per-process client address value is locked in,
/// and cannot be overwritten.
///
/// Returns `Err` if this process's client address has already been initialized to a random value.
pub fn set_client_address(addr: Address) -> Result<()> {
    let stored = *CLIENT_ADDRESS.get_or_init(|| addr);
    anyhow::ensure!(
        stored == addr,
        "Call to set_client_address after CLIENT_ADDRESS was initialized to a different value"
    );
    Ok(())
}

impl<M: SpacetimeModule> DbConnectionBuilder<M> {
    /// Implementation of the generated `DbConnection::builder` method.
    /// Call that method instead.
    #[doc(hidden)]
    pub fn new() -> Self {
        Self {
            uri: None,
            module_name: None,
            credentials: None,
            on_connect: None,
            on_connect_error: None,
            on_disconnect: None,
            params: <_>::default(),
        }
    }

    /// Open a WebSocket connection to the remote module,
    /// with all configuration and callbacks registered in the builder `self`.
    ///
    /// This method panics if `self` lacks a required configuration,
    /// or returns an `Err` if some I/O operation during the initial WebSocket connection fails.
    ///
    /// Successful return from this method does not necessarily imply a valid `DbConnection`;
    /// the connection may still fail asynchronously,
    /// leading to the [`Self::on_connect_error`] callback being invoked.
    ///
    /// Before calling this method, make sure to invoke at least [`Self::with_uri`] and [`Self::with_module_name`]
    /// to configure the connection.
    #[must_use = "
You must explicitly advance the connection by calling any one of:

- `DbConnection::frame_tick`.
- `DbConnection::run_threaded`.
- `DbConnection::run_async`.
- `DbConnection::advance_one_message`.
- `DbConnection::advance_one_message_blocking`.
- `DbConnection::advance_one_message_async`.

Which of these methods you should call depends on the specific needs of your application,
but you must call one of them, or else the connection will never progress.
"]
    pub fn build(self) -> Result<M::DbConnection> {
        let imp = self.build_impl()?;
        Ok(<M::DbConnection as DbConnection>::new(imp))
    }

    /// Open a WebSocket connection, build an empty client cache, &c,
    /// to construct a [`DbContextImpl`].
    fn build_impl(self) -> Result<DbContextImpl<M>> {
        let (runtime, handle) = enter_or_create_runtime()?;
        let db_callbacks = DbCallbacks::default();
        let reducer_callbacks = ReducerCallbacks::default();

        let ws_connection = tokio::task::block_in_place(|| {
            handle.block_on(WsConnection::connect(
                self.uri.unwrap(),
                self.module_name.as_ref().unwrap(),
                self.credentials.as_ref(),
                get_client_address(),
                self.params,
            ))
        })?;

        let (_websocket_loop_handle, raw_msg_recv, raw_msg_send) = ws_connection.spawn_message_loop(&handle);
        let (_parse_loop_handle, parsed_recv_chan) = spawn_parse_loop::<M>(raw_msg_recv, &handle);

        let inner = Arc::new(StdMutex::new(DbContextImplInner {
            runtime,

            send_chan: Some(raw_msg_send),
            db_callbacks,
            reducer_callbacks,
            subscriptions: SubscriptionManager::default(),

            on_connect: self.on_connect,
            on_connect_error: self.on_connect_error,
            on_disconnect: self.on_disconnect,
            call_reducer_flags: <_>::default(),
        }));
<<<<<<< HEAD
        let cache = Arc::new(StdMutex::new(ClientCache::default()));
=======
>>>>>>> ac0053ca
        let (pending_mutations_send, pending_mutations_recv) = mpsc::unbounded();
        let ctx_imp = DbContextImpl {
            runtime: handle,
            inner,
            cache: <_>::default(),
            recv: Arc::new(TokioMutex::new(parsed_recv_chan)),
            pending_mutations_send,
            pending_mutations_recv: Arc::new(TokioMutex::new(pending_mutations_recv)),
            identity: Arc::new(StdMutex::new(self.credentials.as_ref().map(|creds| creds.0))),
        };

        Ok(ctx_imp)
    }

    /// Set the URI of the SpacetimeDB host which is running the remote module.
    ///
    /// The URI must have either no scheme or one of the schemes `http`, `https`, `ws` or `wss`.
    pub fn with_uri<E: std::fmt::Debug>(mut self, uri: impl TryInto<Uri, Error = E>) -> Self {
        let uri = uri.try_into().expect("Unable to parse supplied URI");
        self.uri = Some(uri);
        self
    }

    /// Set the name or identity of the remote module.
    pub fn with_module_name(mut self, name_or_identity: impl ToString) -> Self {
        self.module_name = Some(name_or_identity.to_string());
        self
    }

    /// Set the credentials with which to connect to the remote database.
    ///
    /// If `credentials` is `None` or this method is not invoked,
    /// the SpacetimeDB host will generate a new anonymous `Identity`.
    ///
    /// If the passed token is invalid, is not recognized by the host,
    /// or does not authenticate as the passed `Identity`,
    /// the connection will fail asynchrnonously.
    // FIXME: currently this causes `disconnect` to be called rather than `on_connect_error`.
    pub fn with_credentials(mut self, credentials: Option<(Identity, String)>) -> Self {
        self.credentials = credentials;
        self
    }

    /// Sets the compression used when a certain threshold in the message size has been reached.
    ///
    /// The current threshold used by the host is 1KiB for the entire server message
    /// and for individual query updates.
    /// Note however that this threshold is not guaranteed and may change without notice.
    pub fn with_compression(mut self, compression: Compression) -> Self {
        self.params.compression = compression;
        self
    }

    /// Sets whether the "light" mode is used.
    ///
    /// The light mode is meant for clients which are network-bandwidth constrained
    /// and results in the following:
    /// - Incremental updates will not include information about the reducer that caused them.
    /// - The client will not be notified about a reducer the client called
    ///   without being subscribed to any relevant queries.
    pub fn with_light_mode(mut self, light: bool) -> Self {
        self.params.light = light;
        self
    }

    /// Register a callback to run when the connection is successfully initiated.
    ///
    /// The callback will receive three arguments:
    /// - The `DbConnection` which has successfully connected.
    /// - The `Identity` of the successful connection.
    ///   If an identity and token were passed to [`Self::with_credentials`], this will be the same `Identity`.
    /// - The private access token which can be used to later re-authenticate as the same `Identity`.
    ///   If an identity and token were passed to [`Self::with_credentials`],
    ///   this may not be string-equal to the supplied token, but will authenticate as the same `Identity`.
    pub fn on_connect(mut self, callback: impl FnOnce(&M::DbConnection, Identity, &str) + Send + 'static) -> Self {
        if self.on_connect.is_some() {
            panic!(
                "DbConnectionBuilder can only register a single `on_connect` callback.

Instead of registering multiple `on_connect` callbacks, register a single callback which does multiple operations."
            );
        }

        self.on_connect = Some(Box::new(callback));
        self
    }

    /// Register a callback to run when the connection fails asynchronously,
    /// e.g. due to invalid credentials.
    // FIXME: currently never called; `on_disconnect` is called instead.
    pub fn on_connect_error(mut self, callback: impl FnOnce(&anyhow::Error) + Send + 'static) -> Self {
        if self.on_connect_error.is_some() {
            panic!(
                "DbConnectionBuilder can only register a single `on_connect_error` callback.

Instead of registering multiple `on_connect_error` callbacks, register a single callback which does multiple operations."
            );
        }

        self.on_connect_error = Some(Box::new(callback));
        self
    }

    /// Register a callback to run when the connection is closed.
    // FIXME: currently also called when the connection fails asynchronously, instead of `on_connect_error`.
    pub fn on_disconnect(
        mut self,
        callback: impl FnOnce(&M::DbConnection, Option<&anyhow::Error>) + Send + 'static,
    ) -> Self {
        if self.on_disconnect.is_some() {
            panic!(
                "DbConnectionBuilder can only register a single `on_disconnect` callback.

Instead of registering multiple `on_disconnect` callbacks, register a single callback which does multiple operations."
            );
        }
        self.on_disconnect = Some(Box::new(callback));
        self
    }
}

// When called from within an async context, return a handle to it (and no
// `Runtime`), otherwise create a fresh `Runtime` and return it along with a
// handle to it.
fn enter_or_create_runtime() -> Result<(Option<Runtime>, runtime::Handle)> {
    match runtime::Handle::try_current() {
        Err(e) if e.is_missing_context() => {
            let rt = tokio::runtime::Builder::new_multi_thread()
                .enable_all()
                .worker_threads(1)
                .thread_name("spacetimedb-background-connection")
                .build()?;
            let handle = rt.handle().clone();

            Ok((Some(rt), handle))
        }
        Ok(handle) => Ok((None, handle)),
        Err(e) => Err(e.into()),
    }
}

enum ParsedMessage<M: SpacetimeModule> {
    InitialSubscription { db_update: M::DbUpdate, sub_id: u32 },
    TransactionUpdate(Event<M::Reducer>, Option<M::DbUpdate>),
    IdentityToken(Identity, Box<str>, Address),
    Error(anyhow::Error),
}

fn spawn_parse_loop<M: SpacetimeModule>(
    raw_message_recv: mpsc::UnboundedReceiver<ws::ServerMessage<BsatnFormat>>,
    handle: &runtime::Handle,
) -> (tokio::task::JoinHandle<()>, mpsc::UnboundedReceiver<ParsedMessage<M>>) {
    let (parsed_message_send, parsed_message_recv) = mpsc::unbounded();
    let handle = handle.spawn(parse_loop(raw_message_recv, parsed_message_send));
    (handle, parsed_message_recv)
}

/// A loop which reads raw WS messages from `recv`, parses them into domain types,
/// and pushes the [`ParsedMessage`]s into `send`.
async fn parse_loop<M: SpacetimeModule>(
    mut recv: mpsc::UnboundedReceiver<ws::ServerMessage<BsatnFormat>>,
    send: mpsc::UnboundedSender<ParsedMessage<M>>,
) {
    while let Some(msg) = recv.next().await {
        send.unbounded_send(match msg {
            ws::ServerMessage::InitialSubscription(sub) => M::DbUpdate::try_from(sub.database_update)
                .map(|update| ParsedMessage::InitialSubscription {
                    db_update: update,
                    sub_id: sub.request_id,
                })
                .unwrap_or_else(|e| {
                    ParsedMessage::Error(e.context("Failed to parse DbUpdate from InitialSubscription"))
                }),
            ws::ServerMessage::TransactionUpdate(ws::TransactionUpdate {
                status,
                timestamp,
                caller_identity,
                caller_address,
                reducer_call,
                energy_quanta_used,
                ..
            }) => match Status::parse_status_and_update::<M>(status) {
                Err(e) => ParsedMessage::Error(e.context("Failed to parse Status from TransactionUpdate")),
                Ok((status, db_update)) => {
                    let event = M::Reducer::try_from(reducer_call)
                        .map(|reducer| {
                            Event::Reducer(ReducerEvent {
                                caller_address: caller_address.none_if_zero(),
                                caller_identity,
                                energy_consumed: Some(energy_quanta_used.quanta),
                                timestamp: SystemTime::UNIX_EPOCH
                                    .checked_add(Duration::from_micros(timestamp.microseconds))
                                    .unwrap(),
                                reducer,
                                status,
                            })
                        })
                        .unwrap_or(Event::UnknownTransaction);
                    ParsedMessage::TransactionUpdate(event, db_update)
                }
            },
            ws::ServerMessage::TransactionUpdateLight(ws::TransactionUpdateLight { update, request_id: _ }) => {
                match M::DbUpdate::parse_update(update) {
                    Err(e) => ParsedMessage::Error(e.context("Failed to parse update from TransactionUpdateLight")),
                    Ok(db_update) => ParsedMessage::TransactionUpdate(Event::UnknownTransaction, Some(db_update)),
                }
            }
            ws::ServerMessage::IdentityToken(ws::IdentityToken {
                identity,
                token,
                address,
            }) => ParsedMessage::IdentityToken(identity, token, address),
            ws::ServerMessage::OneOffQueryResponse(_) => {
                unreachable!("The Rust SDK does not implement one-off queries")
            }
        })
        .expect("Failed to send ParsedMessage to main thread");
    }
}

/// Operations a user can make to a `DbContext` which must be postponed
pub(crate) enum PendingMutation<M: SpacetimeModule> {
    Subscribe {
        on_applied: Option<OnAppliedCallback<M>>,
        on_error: Option<OnErrorCallback<M>>,
        queries: Box<[Box<str>]>,
        // TODO: replace `queries` with query_sql: String,
        sub_id: u32,
    },
    // TODO: Unsubscribe { ??? },
    CallReducer {
        reducer: &'static str,
        args_bsatn: Vec<u8>,
    },
    AddInsertCallback {
        table: &'static str,
        callback_id: CallbackId,
        callback: RowCallback<M>,
    },
    RemoveInsertCallback {
        table: &'static str,
        callback_id: CallbackId,
    },
    AddDeleteCallback {
        table: &'static str,
        callback_id: CallbackId,
        callback: RowCallback<M>,
    },
    RemoveDeleteCallback {
        table: &'static str,
        callback_id: CallbackId,
    },
    AddUpdateCallback {
        table: &'static str,
        callback_id: CallbackId,
        callback: UpdateCallback<M>,
    },
    RemoveUpdateCallback {
        table: &'static str,
        callback_id: CallbackId,
    },
    AddReducerCallback {
        reducer: &'static str,
        callback_id: CallbackId,
        callback: ReducerCallback<M>,
    },
    RemoveReducerCallback {
        reducer: &'static str,
        callback_id: CallbackId,
    },
    Disconnect,
    SetCallReducerFlags {
        reducer: &'static str,
        flags: CallReducerFlags,
    },
}

enum Message<M: SpacetimeModule> {
    Ws(Option<ParsedMessage<M>>),
    Local(PendingMutation<M>),
}

#[derive(Debug, Clone)]
#[non_exhaustive]
pub struct DisconnectedError {}

impl std::fmt::Display for DisconnectedError {
    fn fmt(&self, f: &mut std::fmt::Formatter) -> std::fmt::Result {
        write!(f, "Disconnected")
    }
}

impl std::error::Error for DisconnectedError {}

fn error_is_normal_disconnect(e: &anyhow::Error) -> bool {
    e.is::<DisconnectedError>()
}<|MERGE_RESOLUTION|>--- conflicted
+++ resolved
@@ -762,10 +762,6 @@
             on_disconnect: self.on_disconnect,
             call_reducer_flags: <_>::default(),
         }));
-<<<<<<< HEAD
-        let cache = Arc::new(StdMutex::new(ClientCache::default()));
-=======
->>>>>>> ac0053ca
         let (pending_mutations_send, pending_mutations_recv) = mpsc::unbounded();
         let ctx_imp = DbContextImpl {
             runtime: handle,
