--- conflicted
+++ resolved
@@ -6,16 +6,10 @@
 
 use module_bindings::*;
 
-<<<<<<< HEAD
-use spacetimedb_sdk::{credentials, i256, u256, Address, DbContext, Event, Identity, ReducerEvent, Status, Table};
-=======
 use spacetimedb_sdk::{
-    credentials,
-    sats::{i256, u256},
-    ws_messages::CallReducerFlags,
-    Address, DbConnectionBuilder, DbContext, Event, Identity, ReducerEvent, Status, Table,
+    credentials, i256, u256, unstable::CallReducerFlags, Address, DbConnectionBuilder, DbContext, Event, Identity,
+    ReducerEvent, Status, Table,
 };
->>>>>>> 1cad583d
 use test_counter::TestCounter;
 
 mod simple_test_table;
