--- conflicted
+++ resolved
@@ -1,46 +1,27 @@
-<<<<<<< HEAD
-use std::iter;
-use std::time::Duration;
-
-=======
->>>>>>> 39344852
-use anyhow::Context;
+use anyhow::{bail, Context};
 use clap::{value_parser, Arg, ArgAction, ArgMatches};
 use futures::{Sink, SinkExt, TryStream, TryStreamExt};
 use http::header;
 use http::uri::Scheme;
-use serde_json::Value;
 use spacetimedb_client_api_messages::websocket::{self as ws, EncodedValue};
 use spacetimedb_data_structures::map::HashMap;
-<<<<<<< HEAD
-use spacetimedb_lib::de::serde::SeedWrapper;
-use spacetimedb_lib::de::ProductVisitor;
+use spacetimedb_lib::de::serde::{DeserializeWrapper, SeedWrapper};
+use spacetimedb_lib::de::DeserializeSeed;
 use spacetimedb_lib::ser::serde::SerializeWrapper;
-use spacetimedb_lib::ModuleDef;
+use spacetimedb_lib::{ModuleDef, TableDesc};
 use spacetimedb_standalone::TEXT_PROTOCOL;
+use std::iter;
+use std::time::Duration;
 use tabled::settings::panel::Footer;
 use tabled::settings::Style;
-use tokio::io::{AsyncWrite, AsyncWriteExt};
+use tokio::io::{AsyncWrite, AsyncWriteExt as _};
 use tokio_tungstenite::tungstenite::client::IntoClientRequest;
 use tokio_tungstenite::tungstenite::Message as WsMessage;
 
 use crate::api::{from_json_seed, ClientApi};
 use crate::format::{self, arg_output_format, fmt_row_psql, get_arg_output_format, OutputFormat, Render};
-=======
-use spacetimedb_lib::de::serde::{DeserializeWrapper, SeedWrapper};
-use spacetimedb_lib::ser::serde::SerializeWrapper;
-use spacetimedb_lib::ModuleDef;
-use spacetimedb_standalone::TEXT_PROTOCOL;
-use std::time::Duration;
-use tokio::io::AsyncWriteExt;
-use tokio_tungstenite::tungstenite::client::IntoClientRequest;
-use tokio_tungstenite::tungstenite::Message as WsMessage;
-
-use crate::api::ClientApi;
-use crate::common_args;
->>>>>>> 39344852
 use crate::sql::parse_req;
-use crate::Config;
+use crate::{common_args, Config};
 
 pub fn cli() -> clap::Command {
     clap::Command::new("subscribe")
@@ -113,60 +94,38 @@
         .ok()
 }
 
-fn reformat_update(msg: ws::DatabaseUpdate, schema: &ModuleDef) -> anyhow::Result<HashMap<String, SubscriptionTable>> {
-    msg.tables
-        .into_iter()
-        .map(|upd| {
-            let table_schema = schema
-                .tables
-                .iter()
-                .find(|tbl| tbl.schema.table_name.as_ref() == upd.table_name)
-                .context("table not found in schema")?;
-            let table_ty = schema.typespace.resolve(table_schema.data);
-
-            let reformat_row = |row: EncodedValue| {
-                let EncodedValue::Text(row) = row else {
-                    anyhow::bail!("Expected row in text format but found {row:?}");
-                };
-                let row = serde_json::from_str::<Value>(&row)?;
-                let row = serde::de::DeserializeSeed::deserialize(SeedWrapper(table_ty), row)?;
-                let row = table_ty.with_value(&row);
-                let row = serde_json::to_value(SerializeWrapper::from_ref(&row))?;
-                Ok(row)
-            };
-
-            let deletes = upd
-                .deletes
-                .into_iter()
-                .map(reformat_row)
-                .collect::<anyhow::Result<Vec<_>>>()?;
-            let inserts = upd
-                .inserts
-                .into_iter()
-                .map(reformat_row)
-                .collect::<anyhow::Result<Vec<_>>>()?;
-
-<<<<<<< HEAD
-impl Op {
-    fn as_short_str(&self) -> &str {
-        match self {
-            Self::Delete => "D",
-            Self::Insert => "I",
-        }
-    }
-}
-
-#[derive(Debug, Clone, serde::Deserialize)]
-struct SubscriptionUpdateJson<'a> {
-    #[serde(borrow)]
-    table_updates: Vec<TableUpdateJson<'a>>,
+#[derive(serde::Serialize, Debug)]
+struct SubscriptionTable {
+    deletes: Vec<serde_json::Value>,
+    inserts: Vec<serde_json::Value>,
 }
 
 struct Output<'a> {
     schema: &'a ModuleDef,
-    table_updates: Vec<TableUpdateJson<'a>>,
+    table_updates: Vec<ws::TableUpdate>,
     /// If true, omit the I / D column in tabled output.
     is_initial_update: bool,
+}
+
+impl Output<'_> {
+    pub async fn render(self, fmt: OutputFormat, out: impl AsyncWrite + Unpin) -> anyhow::Result<()> {
+        format::render(self, fmt, out).await
+    }
+}
+
+fn find_table_schema<'a>(schema: &'a ModuleDef, table_name: &str) -> anyhow::Result<&'a TableDesc> {
+    schema
+        .tables
+        .iter()
+        .find(|tbl| &*tbl.schema.table_name == table_name)
+        .with_context(|| format!("table `{}` not found in schema", table_name))
+}
+
+fn decode_row<'de, T: DeserializeSeed<'de>>(row: &'de EncodedValue, seed: T) -> anyhow::Result<T::Output> {
+    let EncodedValue::Text(row) = row else {
+        bail!("Expected row in text format but found {row:?}");
+    };
+    Ok(from_json_seed(row, SeedWrapper(seed))?)
 }
 
 impl Render for Output<'_> {
@@ -187,29 +146,32 @@
     ///
     /// [json-seq]: https://datatracker.ietf.org/doc/html/rfc7464
     async fn render_json(self, mut out: impl AsyncWrite + Unpin) -> anyhow::Result<()> {
-        let tables: HashMap<Box<str>, SubscriptionTable> = self
+        let tables: HashMap<String, SubscriptionTable> = self
             .table_updates
             .into_iter()
             .map(|upd| {
-                let table_schema = self
-                    .schema
-                    .tables
-                    .iter()
-                    .find(|tbl| tbl.schema.table_name == upd.table_name)
-                    .with_context(|| format!("table `{}` not found in schema", upd.table_name))?;
-                let mut deletes = Vec::new();
-                let mut inserts = Vec::new();
+                let table_schema = find_table_schema(self.schema, &upd.table_name)?;
                 let table_ty = self.schema.typespace.resolve(table_schema.data);
-                for op in upd.table_row_operations {
-                    let row = from_json_seed(op.row.get(), SeedWrapper(table_ty))?;
+
+                let reformat_row = |row: EncodedValue| {
+                    let row = decode_row(&row, table_ty)?;
                     let row = table_ty.with_value(&row);
                     let row = serde_json::to_value(SerializeWrapper::from_ref(&row))?;
-                    match op.op {
-                        Op::Delete => deletes.push(row),
-                        Op::Insert => inserts.push(row),
-                    }
-                }
-                Ok((upd.table_name.clone(), SubscriptionTable { deletes, inserts }))
+                    Ok(row)
+                };
+
+                let deletes = upd
+                    .deletes
+                    .into_iter()
+                    .map(reformat_row)
+                    .collect::<anyhow::Result<Vec<_>>>()?;
+                let inserts = upd
+                    .inserts
+                    .into_iter()
+                    .map(reformat_row)
+                    .collect::<anyhow::Result<Vec<_>>>()?;
+
+                Ok((upd.table_name, SubscriptionTable { deletes, inserts }))
             })
             .collect::<anyhow::Result<_>>()?;
 
@@ -246,17 +208,14 @@
     ///  Table: User, (D)eletes: 1, (I)nserts: 1
     ///  ```
     async fn render_tabled(self, mut out: impl AsyncWrite + Unpin) -> anyhow::Result<()> {
-        for TableUpdateJson {
+        for ws::TableUpdate {
             table_name,
-            table_row_operations,
+            deletes,
+            inserts,
+            ..
         } in self.table_updates
         {
-            let table_schema = self
-                .schema
-                .tables
-                .iter()
-                .find(|tbl| tbl.schema.table_name == table_name)
-                .with_context(|| format!("table `{table_name}` not found in schema"))?;
+            let table_schema = find_table_schema(self.schema, &table_name)?;
             let table_ty = self
                 .schema
                 .typespace
@@ -264,8 +223,8 @@
                 .map(|t| t.as_product().unwrap());
 
             let mut builder = {
-                let rows = table_row_operations.len();
-                let mut cols = table_ty.product_len();
+                let rows = deletes.len() + inserts.len();
+                let mut cols = table_schema.schema.columns.len();
                 if !self.is_initial_update {
                     // We need to make space for the `I / D` column.
                     cols += 1;
@@ -280,33 +239,30 @@
             if self.is_initial_update {
                 builder.push_record(column_names)
             } else {
+                // Empty header for `I / D` column.
                 builder.push_record(iter::once("").chain(column_names))
             };
 
-            let mut deletes = 0;
-            let mut inserts = 0;
-            for TableRowOperationJson { op, row } in table_row_operations {
-                match op {
-                    Op::Delete => {
-                        deletes += 1;
-                    }
-                    Op::Insert => {
-                        inserts += 1;
-                    }
-                }
-                let row = from_json_seed(row.get(), SeedWrapper(table_ty))?;
-                let record = iter::once(op.as_short_str().into()).chain(fmt_row_psql(&row, table_ty));
-                builder.push_record(record);
+            let n_deletes = deletes.len();
+            let n_inserts = inserts.len();
+
+            for (row, op) in deletes
+                .into_iter()
+                .zip(iter::repeat("D"))
+                .chain(inserts.into_iter().zip(iter::repeat("I")))
+            {
+                let row = decode_row(&row, table_ty)?;
+                builder.push_record(iter::once(op.into()).chain(fmt_row_psql(&row, table_ty)));
             }
 
             let mut table = builder.build();
             table.with(Style::psql());
-            if self.is_initial_update && deletes == 0 {
-                table.with(Footer::new(format!("Table: {}, Rows: {}", table_name, inserts)));
+            if self.is_initial_update && n_deletes == 0 {
+                table.with(Footer::new(format!("Table: {}, Rows: {}", table_name, n_inserts)));
             } else {
                 table.with(Footer::new(format!(
                     "Table: {}, (D)eletes: {}, (I)nserts: {}",
-                    table_name, deletes, inserts,
+                    table_name, n_deletes, n_inserts,
                 )));
             };
             out.write_all(table.to_string().as_bytes()).await?;
@@ -334,29 +290,30 @@
     /// User,I,0xaba52919637a60eb336e76eed40843653bfb3d9d94881d78ab13dda56363b993,(none = ()),false
     /// ```
     async fn render_csv(self, mut out: impl AsyncWrite + Unpin) -> anyhow::Result<()> {
-        for TableUpdateJson {
+        for ws::TableUpdate {
             table_name,
-            table_row_operations,
+            deletes,
+            inserts,
+            ..
         } in self.table_updates
         {
-            let mut csv = csv_async::AsyncWriter::from_writer(&mut out);
-            let table_schema = self
-                .schema
-                .tables
-                .iter()
-                .find(|tbl| tbl.schema.table_name == table_name)
-                .with_context(|| format!("table `{table_name}` not found in schema"))?;
+            let table_schema = find_table_schema(self.schema, &table_name)?;
             let table_ty = self
                 .schema
                 .typespace
                 .resolve(table_schema.data)
                 .map(|t| t.as_product().unwrap());
 
-            for TableRowOperationJson { op, row } in table_row_operations {
-                csv.write_field(table_name.as_ref()).await?;
-                csv.write_field(op.as_short_str()).await?;
-
-                let row = from_json_seed(row.get(), SeedWrapper(table_ty))?;
+            let mut csv = csv_async::AsyncWriter::from_writer(&mut out);
+
+            for (row, op) in deletes
+                .into_iter()
+                .zip(iter::repeat("D"))
+                .chain(inserts.into_iter().zip(iter::repeat("I")))
+            {
+                let row = decode_row(&row, table_ty)?;
+                csv.write_field(&table_name).await?;
+                csv.write_field(op).await?;
                 for field in fmt_row_psql(&row, table_ty) {
                     // Remove quotes around string values to prevent quoting.
                     csv.write_field(field.trim_matches('"')).await?;
@@ -371,20 +328,6 @@
         out.flush().await?;
         Ok(())
     }
-}
-
-#[derive(serde::Serialize)]
-=======
-            Ok((upd.table_name, SubscriptionTable { deletes, inserts }))
-        })
-        .collect()
-}
-
-#[derive(serde::Serialize, Debug)]
->>>>>>> 39344852
-struct SubscriptionTable {
-    deletes: Vec<serde_json::Value>,
-    inserts: Vec<serde_json::Value>,
 }
 
 pub async fn exec(config: Config, args: &ArgMatches) -> Result<(), anyhow::Error> {
@@ -468,23 +411,15 @@
     while let Some(msg) = ws.try_next().await? {
         let Some(msg) = parse_msg_json(&msg) else { continue };
         match msg {
-<<<<<<< HEAD
-            ServerMessage::SubscriptionUpdate(sub) => {
+            ws::ServerMessage::InitialSubscription(sub) => {
                 if let Some((schema, fmt)) = print {
                     Output {
                         schema,
-                        table_updates: sub.table_updates,
+                        table_updates: sub.database_update.tables,
                         is_initial_update: true,
                     }
-                    .render(tokio::io::stdout(), fmt)
+                    .render(fmt, tokio::io::stdout())
                     .await?;
-=======
-            ws::ServerMessage::InitialSubscription(sub) => {
-                if let Some(module_def) = module_def {
-                    let formatted = reformat_update(sub.database_update, module_def)?;
-                    let output = serde_json::to_string(&formatted)? + "\n";
-                    tokio::io::stdout().write_all(output.as_bytes()).await?
->>>>>>> 39344852
                 }
                 break;
             }
@@ -530,25 +465,17 @@
             ws::ServerMessage::InitialSubscription(_) => {
                 anyhow::bail!("protocol error: received a second initial subscription update")
             }
-<<<<<<< HEAD
-            ServerMessage::TransactionUpdate {
-                subscription_update, ..
-            } => {
-                Output {
-                    schema,
-                    table_updates: subscription_update.table_updates,
-                    is_initial_update: false,
-                }
-                .render(tokio::io::stdout(), fmt)
-                .await?;
-=======
             ws::ServerMessage::TransactionUpdate(ws::TransactionUpdate {
                 status: ws::UpdateStatus::Committed(update),
                 ..
             }) => {
-                let output = serde_json::to_string(&reformat_update(update, module_def)?)? + "\n";
-                stdout.write_all(output.as_bytes()).await?;
->>>>>>> 39344852
+                Output {
+                    schema,
+                    table_updates: update.tables,
+                    is_initial_update: false,
+                }
+                .render(fmt, tokio::io::stdout())
+                .await?;
                 num_received += 1;
             }
             _ => continue,
