--- conflicted
+++ resolved
@@ -159,6 +159,7 @@
 }
 
 const ALLOW_UNUSED: &str = "#[allow(unused)]";
+const ALLOW_UNUSED_IMPORTS: &str = "#![allow(unused_imports)]";
 
 const SPACETIMEDB_IMPORTS: &[&str] = &[
     "use spacetimedb_sdk::{",
@@ -180,6 +181,7 @@
 
 fn print_file_header(output: &mut Indenter) {
     print_auto_generated_file_comment(output);
+    write!(output, "{}", ALLOW_UNUSED_IMPORTS).unwrap();
     print_spacetimedb_imports(output);
 }
 
@@ -728,18 +730,7 @@
     let mut output = CodeIndenter::new(String::new());
     let out = &mut output;
 
-    // Warn people not to edit the file by hand.
-<<<<<<< HEAD
     print_file_header(out);
-=======
-    print_auto_generated_file_comment(out);
-
-    // allow unused imports, for the whole module tree
-    print_lines(out, &["#![allow(unused_imports)]", ""]);
-
-    // Import everything all the other files import.
-    print_spacetimedb_imports(out);
->>>>>>> 77e1c681
 
     // Import some extra stuff, just for the root module.
     print_dispatch_imports(out);
