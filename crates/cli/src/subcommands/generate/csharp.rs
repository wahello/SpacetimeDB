// Note: the generated code depends on APIs and interfaces from crates/bindings-csharp/BSATN.Runtime.
use super::util::fmt_fn;
use std::collections::BTreeSet;

use std::fmt::{self, Write};
use std::ops::Deref;

use super::code_indenter::CodeIndenter;
use super::Lang;
use crate::generate::util::{
    collect_case, is_reducer_invokable, iter_indexes, iter_reducers, iter_tables, print_auto_generated_file_comment,
    type_ref_name,
};
use crate::indent_scope;
use convert_case::{Case, Casing};
use duct::cmd;
use spacetimedb_primitives::ColId;
use spacetimedb_schema::def::{BTreeAlgorithm, IndexAlgorithm, ModuleDef, TableDef, TypeDef};
use spacetimedb_schema::identifier::Identifier;
use spacetimedb_schema::schema::{Schema, TableSchema};
use spacetimedb_schema::type_for_generate::{
    AlgebraicTypeDef, AlgebraicTypeUse, PlainEnumTypeDef, PrimitiveType, ProductTypeDef, SumTypeDef,
    TypespaceForGenerate,
};
use std::path::PathBuf;

const INDENT: &str = "    ";

pub struct Csharp<'opts> {
    pub namespace: &'opts str,
}

impl Lang for Csharp<'_> {
    fn table_filename(&self, _module: &ModuleDef, table: &TableDef) -> String {
        format!("Tables/{}.g.cs", table.name.deref().to_case(Case::Pascal))
    }

    fn type_filename(&self, type_name: &spacetimedb_schema::def::ScopedTypeName) -> String {
        format!("Types/{}.g.cs", collect_case(Case::Pascal, type_name.name_segments()))
    }

    fn reducer_filename(&self, reducer_name: &Identifier) -> String {
        format!("Reducers/{}.g.cs", reducer_name.deref().to_case(Case::Pascal))
    }

    fn format_files(&self, generated_files: BTreeSet<PathBuf>) -> anyhow::Result<()> {
        cmd!(
            "dotnet",
            "format",
            // We can't guarantee that the output lives inside a valid project or solution,
            // so to avoid crash we need to use the `dotnet whitespace --folder` mode instead
            // of a full style-aware formatter. Still better than nothing though.
            "whitespace",
            "--folder",
            // Our files are marked with <auto-generated /> and will be skipped without this option.
            "--include-generated",
            "--include"
        )
        .before_spawn(move |cmd| {
            cmd.args(&generated_files);
            Ok(())
        })
        .run()?;
        Ok(())
    }

    fn generate_table(&self, module: &ModuleDef, table: &TableDef) -> String {
        let mut output = CsharpAutogen::new(
            self.namespace,
            &[
                "SpacetimeDB.BSATN",
                "SpacetimeDB.ClientApi",
                "System.Collections.Generic",
                "System.Runtime.Serialization",
            ],
        );

        writeln!(output, "public sealed partial class RemoteTables");
        indented_block(&mut output, |output| {
            let schema = TableSchema::from_module_def(module, table, (), 0.into())
                .validated()
                .expect("Failed to generate table due to validation errors");
            let csharp_table_name = table.name.deref().to_case(Case::Pascal);
            let csharp_table_class_name = csharp_table_name.clone() + "Handle";
            let table_type = type_ref_name(module, table.product_type_ref);

            writeln!(
                output,
                "public sealed class {csharp_table_class_name} : RemoteTableHandle<EventContext, {table_type}>"
            );
            indented_block(output, |output| {
                writeln!(
                    output,
                    "protected override string RemoteTableName => \"{}\";",
                    table.name
                );
                writeln!(output);

                // If this is a table, we want to generate event accessor and indexes
                let product_type = module.typespace_for_generate()[table.product_type_ref]
                    .as_product()
                    .unwrap();

                let mut index_names = Vec::new();

                for idx in iter_indexes(table) {
                    let Some(accessor_name) = idx.accessor_name.as_ref() else {
                        // If there is no accessor name, we shouldn't generate a client-side index accessor.
                        continue;
                    };

                    match &idx.algorithm {
                        IndexAlgorithm::BTree(BTreeAlgorithm { columns }) => {
                            let get_csharp_field_name_and_type = |col_pos: ColId| {
                                let (field_name, field_type) = &product_type.elements[col_pos.idx()];
                                let csharp_field_name_pascal = field_name.deref().to_case(Case::Pascal);
                                let csharp_field_type = ty_fmt(module, field_type);
                                (csharp_field_name_pascal, csharp_field_type)
                            };

                            let (row_to_key, key_type) = match columns.as_singleton() {
                                Some(col_pos) => {
                                    let (field_name, field_type) = get_csharp_field_name_and_type(col_pos);
                                    (format!("row.{field_name}"), field_type.to_string())
                                }
                                None => {
                                    let mut key_accessors = Vec::new();
                                    let mut key_type_elems = Vec::new();
                                    for (field_name, field_type) in columns.iter().map(get_csharp_field_name_and_type) {
                                        key_accessors.push(format!("row.{field_name}"));
                                        key_type_elems.push(format!("{field_type} {field_name}"));
                                    }
                                    (
                                        format!("({})", key_accessors.join(", ")),
                                        format!("({})", key_type_elems.join(", ")),
                                    )
                                }
                            };

                            let csharp_index_name = accessor_name.deref().to_case(Case::Pascal);

                            let mut csharp_index_class_name = csharp_index_name.clone();
                            let csharp_index_base_class_name = if schema.is_unique(columns) {
                                csharp_index_class_name += "UniqueIndex";
                                "UniqueIndexBase"
                            } else {
                                csharp_index_class_name += "Index";
                                "BTreeIndexBase"
                            };

                            writeln!(output, "public sealed class {csharp_index_class_name} : {csharp_index_base_class_name}<{key_type}>");
                            indented_block(output, |output| {
                                writeln!(
                                    output,
                                    "protected override {key_type} GetKey({table_type} row) => {row_to_key};"
                                );
                                writeln!(output);
                                writeln!(output, "public {csharp_index_class_name}({csharp_table_class_name} table) : base(table) {{ }}");
                            });
                            writeln!(output);
                            writeln!(output, "public readonly {csharp_index_class_name} {csharp_index_name};");
                            writeln!(output);

                            index_names.push(csharp_index_name);
                        }
                        _ => todo!(),
                    }
                }

                writeln!(
                    output,
                    "internal {csharp_table_class_name}(DbConnection conn) : base(conn)"
                );
                indented_block(output, |output| {
                    for csharp_index_name in &index_names {
                        writeln!(output, "{csharp_index_name} = new(this);");
                    }
                });

                if let Some(primary_col_index) = schema.pk() {
                    writeln!(output);
                    writeln!(
                        output,
                        "protected override object GetPrimaryKey({table_type} row) => row.{col_name_pascal_case};",
                        col_name_pascal_case = primary_col_index.col_name.deref().to_case(Case::Pascal)
                    );
                }
            });
            writeln!(output);
            writeln!(output, "public readonly {csharp_table_class_name} {csharp_table_name};");
        });

        output.into_inner()
    }

    fn generate_type(&self, module: &ModuleDef, typ: &TypeDef) -> String {
        let name = collect_case(Case::Pascal, typ.name.name_segments());
        match &module.typespace_for_generate()[typ.ty] {
            AlgebraicTypeDef::Sum(sum) => autogen_csharp_sum(module, name, sum, self.namespace),
            AlgebraicTypeDef::Product(prod) => autogen_csharp_tuple(module, name, prod, self.namespace),
            AlgebraicTypeDef::PlainEnum(plain_enum) => autogen_csharp_plain_enum(name, plain_enum, self.namespace),
        }
    }

<<<<<<< HEAD
fn ty_fmt<'a>(ctx: &'a GenCtx, ty: &'a AlgebraicType, namespace: &'a str) -> impl fmt::Display + 'a {
    fmt_fn(move |f| match ty {
        ty if ty.is_identity() => f.write_str("SpacetimeDB.Identity"),
        ty if ty.is_address() => f.write_str("SpacetimeDB.Address"),
        ty if ty.is_timestamp() => f.write_str("SpacetimeDB.Timestamp"),
        ty if ty.is_time_duration() => f.write_str("SpacetimeDB.TimeDuration"),
        ty if ty.is_schedule_at() => f.write_str("SpacetimeDB.ScheduleAt"),
        AlgebraicType::Sum(sum_type) => {
            // This better be an option type
            if let Some(inner_ty) = sum_type.as_option() {
                write!(f, "{}?", ty_fmt(ctx, inner_ty, namespace))
=======
    fn generate_reducer(&self, module: &ModuleDef, reducer: &spacetimedb_schema::def::ReducerDef) -> String {
        let mut output = CsharpAutogen::new(
            self.namespace,
            &[
                "SpacetimeDB.ClientApi",
                "System.Collections.Generic",
                "System.Runtime.Serialization",
            ],
        );

        writeln!(output, "public sealed partial class RemoteReducers : RemoteBase");
        indented_block(&mut output, |output| {
            let func_name_pascal_case = reducer.name.deref().to_case(Case::Pascal);
            let delegate_separator = if reducer.params_for_generate.elements.is_empty() {
                ""
>>>>>>> 1a3f3af2
            } else {
                ", "
            };

            let mut func_params: String = String::new();
            let mut func_args: String = String::new();

            for (arg_i, (arg_name, arg_ty)) in reducer.params_for_generate.into_iter().enumerate() {
                if arg_i != 0 {
                    func_params.push_str(", ");
                    func_args.push_str(", ");
                }

                let arg_type_str = ty_fmt(module, arg_ty);
                let arg_name = arg_name.deref().to_case(Case::Camel);

                write!(func_params, "{arg_type_str} {arg_name}").unwrap();
                write!(func_args, "{arg_name}").unwrap();
            }

            writeln!(
                output,
                "public delegate void {func_name_pascal_case}Handler(EventContext ctx{delegate_separator}{func_params});"
            );
            writeln!(
                output,
                "public event {func_name_pascal_case}Handler? On{func_name_pascal_case};"
            );
            writeln!(output);

            if is_reducer_invokable(reducer) {
                writeln!(output, "public void {func_name_pascal_case}({func_params})");
                indented_block(output, |output| {
                    writeln!(
                        output,
                        "conn.InternalCallReducer(new Reducer.{func_name_pascal_case}({func_args}), this.SetCallReducerFlags.{func_name_pascal_case}Flags);"
                    );
                });
                writeln!(output);
            }

            writeln!(
                output,
                "public bool Invoke{func_name_pascal_case}(EventContext ctx, Reducer.{func_name_pascal_case} args)"
            );
            indented_block(output, |output| {
                writeln!(output, "if (On{func_name_pascal_case} == null) return false;");
                writeln!(output, "On{func_name_pascal_case}(");
                // Write out arguments one per line
                {
                    indent_scope!(output);
                    write!(output, "ctx");
                    for (arg_name, _) in &reducer.params_for_generate {
                        writeln!(output, ",");
                        let arg_name = arg_name.deref().to_case(Case::Pascal);
                        write!(output, "args.{arg_name}");
                    }
                    writeln!(output);
                }
                writeln!(output, ");");
                writeln!(output, "return true;");
            });
        });

        writeln!(output);

        writeln!(output, "public abstract partial class Reducer");
        indented_block(&mut output, |output| {
            autogen_csharp_product_common(
                module,
                output,
                reducer.name.deref().to_case(Case::Pascal),
                &reducer.params_for_generate,
                "Reducer, IReducerArgs",
                |output| {
                    if !reducer.params_for_generate.elements.is_empty() {
                        writeln!(output);
                    }
                    writeln!(output, "string IReducerArgs.ReducerName => \"{}\";", reducer.name);
                },
            );
        });

        if is_reducer_invokable(reducer) {
            writeln!(output);
            writeln!(output, "public sealed partial class SetReducerFlags");
            indented_block(&mut output, |output| {
                let func_name_pascal_case = reducer.name.deref().to_case(Case::Pascal);
                writeln!(output, "internal CallReducerFlags {func_name_pascal_case}Flags;");
                writeln!(output, "public void {func_name_pascal_case}(CallReducerFlags flags) => {func_name_pascal_case}Flags = flags;");
            });
        }

        output.into_inner()
    }

    fn generate_globals(&self, module: &ModuleDef) -> Vec<(String, String)> {
        let mut output = CsharpAutogen::new(
            self.namespace,
            &[
                "SpacetimeDB.ClientApi",
                "System.Collections.Generic",
                "System.Runtime.Serialization",
            ],
        );

        writeln!(output, "public sealed partial class RemoteReducers : RemoteBase");
        indented_block(&mut output, |output| {
            writeln!(
                output,
                "internal RemoteReducers(DbConnection conn, SetReducerFlags flags) : base(conn) => SetCallReducerFlags = flags;"
            );
            writeln!(output, "internal readonly SetReducerFlags SetCallReducerFlags;");
        });
        writeln!(output);

        writeln!(output, "public sealed partial class RemoteTables : RemoteTablesBase");
        indented_block(&mut output, |output| {
            writeln!(output, "public RemoteTables(DbConnection conn)");
            indented_block(output, |output| {
                for table in iter_tables(module) {
                    writeln!(
                        output,
                        "AddTable({} = new(conn));",
                        table.name.deref().to_case(Case::Pascal)
                    );
                }
            });
        });
        writeln!(output);

        writeln!(output, "public sealed partial class SetReducerFlags {{ }}");

        writeln!(output, "public sealed class EventContext: IEventContext");
        indented_block(&mut output, |output| {
            writeln!(output, "private readonly DbConnection conn;");
            writeln!(output, "public readonly Event<Reducer> Event;");
            writeln!(output);

            writeln!(output, "public RemoteTables Db => conn.Db;");
            writeln!(output, "public RemoteReducers Reducers => conn.Reducers;");
            writeln!(
                output,
                "public SetReducerFlags SetReducerFlags => conn.SetReducerFlags;"
            );
            writeln!(output);

            writeln!(
                output,
                "internal EventContext(DbConnection conn, Event<Reducer> reducerEvent)"
            );
            indented_block(output, |output| {
                writeln!(output, "this.conn = conn;");
                writeln!(output, "Event = reducerEvent;");
            });
        });
        writeln!(output);

        writeln!(output, "public abstract partial class Reducer");
        indented_block(&mut output, |output| {
            // Prevent instantiation of this class from outside.
            writeln!(output, "private Reducer() {{ }}");
            writeln!(output);
            writeln!(output, "public sealed class StdbNone : Reducer {{}}");
        });
        writeln!(output);

        writeln!(
            output,
            "public sealed class DbConnection : DbConnectionBase<DbConnection, RemoteTables, Reducer>"
        );
        indented_block(&mut output, |output| {
            writeln!(output, "public override RemoteTables Db {{ get; }}");
            writeln!(output, "public readonly RemoteReducers Reducers;");
            writeln!(output, "public readonly SetReducerFlags SetReducerFlags = new();");
            writeln!(output);

            writeln!(output, "public DbConnection()");
            indented_block(output, |output| {
                writeln!(output, "Db = new(this);");
                writeln!(output, "Reducers = new(this, SetReducerFlags);");
            });
            writeln!(output);

            writeln!(output, "protected override Reducer ToReducer(TransactionUpdate update)");
            indented_block(output, |output| {
                writeln!(output, "var encodedArgs = update.ReducerCall.Args;");
                writeln!(output, "return update.ReducerCall.ReducerName switch {{");
                {
                    indent_scope!(output);
                    for reducer in iter_reducers(module) {
                        let reducer_str_name = &reducer.name;
                        let reducer_name = reducer.name.deref().to_case(Case::Pascal);
                        writeln!(
                            output,
                            "\"{reducer_str_name}\" => BSATNHelpers.Decode<Reducer.{reducer_name}>(encodedArgs),"
                        );
                    }
                    // Note: "" is a special case for transactions from CLI commands.
                    writeln!(output, "\"<none>\" or \"\" => new Reducer.StdbNone(),");
                    writeln!(
                        output,
                        r#"var reducer => throw new ArgumentOutOfRangeException("Reducer", $"Unknown reducer {{reducer}}")"#
                    );
                }
                writeln!(output, "}};");
            });
            writeln!(output);

            writeln!(
                output,
                "protected override IEventContext ToEventContext(Event<Reducer> reducerEvent) =>"
            );
            writeln!(output, "new EventContext(this, reducerEvent);");
            writeln!(output);

            writeln!(
                output,
                "protected override bool Dispatch(IEventContext context, Reducer reducer)"
            );
            indented_block(output, |output| {
                writeln!(output, "var eventContext = (EventContext)context;");
                writeln!(output, "return reducer switch {{");
                {
                    indent_scope!(output);
                    for reducer_name in iter_reducers(module).map(|r| r.name.deref().to_case(Case::Pascal)) {
                        writeln!(
                            output,
                            "Reducer.{reducer_name} args => Reducers.Invoke{reducer_name}(eventContext, args),"
                        );
                    }
                    writeln!(output, "Reducer.StdbNone => true,");
                    writeln!(
                        output,
                        r#"_ => throw new ArgumentOutOfRangeException("Reducer", $"Unknown reducer {{reducer}}")"#
                    );
                }
                writeln!(output, "}};");
            });
            writeln!(output);

            writeln!(
                output,
                "public SubscriptionBuilder<EventContext> SubscriptionBuilder() => new(this);"
            );
        });

        vec![("SpacetimeDBClient.g.cs".to_owned(), output.into_inner())]
    }

    fn clap_value() -> clap::builder::PossibleValue {
        clap::builder::PossibleValue::new("csharp").aliases(["c#", "cs"])
    }
}

fn ty_fmt<'a>(module: &'a ModuleDef, ty: &'a AlgebraicTypeUse) -> impl fmt::Display + 'a {
    fmt_fn(move |f| match ty {
        AlgebraicTypeUse::Identity => f.write_str("SpacetimeDB.Identity"),
        AlgebraicTypeUse::Address => f.write_str("SpacetimeDB.Address"),
        AlgebraicTypeUse::ScheduleAt => f.write_str("SpacetimeDB.ScheduleAt"),
        AlgebraicTypeUse::Unit => f.write_str("SpacetimeDB.Unit"),
        AlgebraicTypeUse::Option(inner_ty) => write!(f, "{}?", ty_fmt(module, inner_ty)),
        AlgebraicTypeUse::Array(elem_ty) => write!(f, "System.Collections.Generic.List<{}>", ty_fmt(module, elem_ty)),
        AlgebraicTypeUse::String => f.write_str("string"),
        AlgebraicTypeUse::Ref(r) => f.write_str(&type_ref_name(module, *r)),
        AlgebraicTypeUse::Primitive(prim) => f.write_str(match prim {
            PrimitiveType::Bool => "bool",
            PrimitiveType::I8 => "sbyte",
            PrimitiveType::U8 => "byte",
            PrimitiveType::I16 => "short",
            PrimitiveType::U16 => "ushort",
            PrimitiveType::I32 => "int",
            PrimitiveType::U32 => "uint",
            PrimitiveType::I64 => "long",
            PrimitiveType::U64 => "ulong",
            PrimitiveType::I128 => "I128",
            PrimitiveType::U128 => "U128",
            PrimitiveType::I256 => "I256",
            PrimitiveType::U256 => "U256",
            PrimitiveType::F32 => "float",
            PrimitiveType::F64 => "double",
        }),
        AlgebraicTypeUse::Never => unimplemented!(),
    })
}

fn default_init(ctx: &TypespaceForGenerate, ty: &AlgebraicTypeUse) -> Option<&'static str> {
    match ty {
        // Options (`T?`) have a default value of null which is fine for us.
        AlgebraicTypeUse::Option(_) => None,
        AlgebraicTypeUse::Ref(r) => match &ctx[*r] {
            // TODO: generate some proper default here (what would it be for tagged enums?).
            AlgebraicTypeDef::Sum(_) => Some("null!"),
            // Simple enums have their own default (variant with value of zero).
            AlgebraicTypeDef::PlainEnum(_) => None,
            AlgebraicTypeDef::Product(_) => Some("new()"),
        },
        // See Sum(_) handling above.
        AlgebraicTypeUse::ScheduleAt => Some("null!"),
        AlgebraicTypeUse::Array(_) => Some("new()"),
        // Strings must have explicit default value of "".
        AlgebraicTypeUse::String => Some(r#""""#),
        // Primitives are initialized to zero automatically.
        AlgebraicTypeUse::Primitive(_) => None,
        // these are structs, they are initialized to zero-filled automatically
        AlgebraicTypeUse::Unit | AlgebraicTypeUse::Identity | AlgebraicTypeUse::Address => None,
        AlgebraicTypeUse::Never => unimplemented!("never types are not yet supported in C# output"),
    }
}

struct CsharpAutogen {
    output: CodeIndenter<String>,
}

impl Deref for CsharpAutogen {
    type Target = CodeIndenter<String>;

    fn deref(&self) -> &Self::Target {
        &self.output
    }
}

impl std::ops::DerefMut for CsharpAutogen {
    fn deref_mut(&mut self) -> &mut Self::Target {
        &mut self.output
    }
}

impl CsharpAutogen {
    pub fn new(namespace: &str, extra_usings: &[&str]) -> Self {
        let mut output = CodeIndenter::new(String::new(), INDENT);

        print_auto_generated_file_comment(&mut output);

        writeln!(output, "#nullable enable");
        writeln!(output);

        writeln!(output, "using System;");
        // Don't emit `using SpacetimeDB;` if we are going to be nested in the SpacetimeDB namespace.
        if namespace
            .split('.')
            .next()
            .expect("split always returns at least one string")
            != "SpacetimeDB"
        {
            writeln!(output, "using SpacetimeDB;");
        }
        for extra_using in extra_usings {
            writeln!(output, "using {extra_using};");
        }
        writeln!(output);

        writeln!(output, "namespace {namespace}");
        writeln!(output, "{{");
        output.indent(1);

        Self { output }
    }

    pub fn into_inner(mut self) -> String {
        self.dedent(1);
        writeln!(self, "}}");

        self.output.into_inner()
    }
}

fn autogen_csharp_sum(module: &ModuleDef, sum_type_name: String, sum_type: &SumTypeDef, namespace: &str) -> String {
    let mut output = CsharpAutogen::new(namespace, &[]);

    writeln!(output, "[SpacetimeDB.Type]");
    write!(
        output,
        "public partial record {sum_type_name} : SpacetimeDB.TaggedEnum<("
    );
    {
        indent_scope!(output);
        for (i, (variant_name, variant_ty)) in sum_type.variants.iter().enumerate() {
            if i != 0 {
                write!(output, ",");
            }
            writeln!(output);
            write!(output, "{} {variant_name}", ty_fmt(module, variant_ty));
        }
        // If we have fewer than 2 variants, we need to add some dummy variants to make the tuple work.
        match sum_type.variants.len() {
            0 => {
                writeln!(output);
                writeln!(output, "SpacetimeDB.Unit _Reserved1,");
                write!(output, "SpacetimeDB.Unit _Reserved2");
            }
            1 => {
                writeln!(output, ",");
                write!(output, "SpacetimeDB.Unit _Reserved");
            }
            _ => {}
        }
    }
    writeln!(output);
    writeln!(output, ")>;");

    output.into_inner()
}

fn autogen_csharp_plain_enum(enum_type_name: String, enum_type: &PlainEnumTypeDef, namespace: &str) -> String {
    let mut output = CsharpAutogen::new(namespace, &[]);

    writeln!(output, "[SpacetimeDB.Type]");
    writeln!(output, "public enum {enum_type_name}");
    indented_block(&mut output, |output| {
        for variant in &*enum_type.variants {
            writeln!(output, "{variant},");
        }
    });

    output.into_inner()
}

fn autogen_csharp_tuple(module: &ModuleDef, name: String, tuple: &ProductTypeDef, namespace: &str) -> String {
    let mut output = CsharpAutogen::new(
        namespace,
        &["System.Collections.Generic", "System.Runtime.Serialization"],
    );

    autogen_csharp_product_common(module, &mut output, name, tuple, "", |_| {});

    output.into_inner()
}

fn autogen_csharp_product_common(
    module: &ModuleDef,
    output: &mut CodeIndenter<String>,
    name: String,
    product_type: &ProductTypeDef,
    base: &str,
    extra_body: impl FnOnce(&mut CodeIndenter<String>),
) {
    writeln!(output, "[SpacetimeDB.Type]");
    writeln!(output, "[DataContract]");
    write!(output, "public sealed partial class {name}");
    if !base.is_empty() {
        write!(output, " : {base}");
    }
    writeln!(output);
    indented_block(output, |output| {
        let fields = product_type
            .into_iter()
            .map(|(orig_name, ty)| {
                writeln!(output, "[DataMember(Name = \"{orig_name}\")]");

                let field_name = orig_name.deref().to_case(Case::Pascal);
                let ty = ty_fmt(module, ty).to_string();

                writeln!(output, "public {ty} {field_name};");

                (field_name, ty)
            })
            .collect::<Vec<_>>();

        // If we don't have any fields, the default constructor is fine, otherwise we need to generate our own.
        if !fields.is_empty() {
            writeln!(output);

            // Generate fully-parameterized constructor.
            write!(output, "public {name}(");
            if fields.len() > 1 {
                writeln!(output);
            }
            {
                indent_scope!(output);
                for (i, (field_name, ty)) in fields.iter().enumerate() {
                    if i != 0 {
                        writeln!(output, ",");
                    }
                    write!(output, "{ty} {field_name}");
                }
            }
            if fields.len() > 1 {
                writeln!(output);
            }
            writeln!(output, ")");
            indented_block(output, |output| {
                for (field_name, _ty) in fields.iter() {
                    writeln!(output, "this.{field_name} = {field_name};");
                }
            });
            writeln!(output);

            // Generate default constructor.
            writeln!(output, "public {name}()");
            indented_block(output, |output| {
                for ((field_name, _ty), (_field, field_ty)) in fields.iter().zip(product_type) {
                    if let Some(default) = default_init(module.typespace_for_generate(), field_ty) {
                        writeln!(output, "this.{field_name} = {default};");
                    }
                }
            });
        }

        extra_body(output);
    });
}

fn indented_block<R>(output: &mut CodeIndenter<String>, f: impl FnOnce(&mut CodeIndenter<String>) -> R) -> R {
    writeln!(output, "{{");
    let res = f(&mut output.indented(1));
    writeln!(output, "}}");
    res
<<<<<<< HEAD
}

fn csharp_field_type(field_type: &AlgebraicType) -> Option<&str> {
    match field_type {
        AlgebraicType::Product(product) => {
            if product.is_identity() {
                Some("SpacetimeDB.Identity")
            } else if product.is_address() {
                Some("SpacetimeDB.Address")
            } else if product.is_timestamp() {
                Some("SpacetimeDB.Timestamp")
            } else if product.is_time_duration() {
                Some("SpacetimeDB.TimeDuration")
            } else {
                None
            }
        }
        AlgebraicType::Sum(_) | AlgebraicType::Ref(_) => None,
        ty => match scalar_or_string_name(ty) {
            Some(ty) => Some(ty),
            _ => None,
        },
    }
}

fn autogen_csharp_access_funcs_for_struct(
    output: &mut CodeIndenter<String>,
    struct_name_pascal_case: &str,
    product_type: &ProductType,
    table_name: &str,
    schema: &TableSchema,
) {
    let csharp_table_name = table_name.to_case(Case::Pascal);
    let constraints = schema.backcompat_column_constraints();
    for col in schema.columns() {
        if !constraints[&ColList::new(col.col_pos)].has_unique() {
            continue;
        }

        let field = &product_type.elements[col.col_pos.idx()];
        let field_name = field.name.as_ref().expect("autogen'd tuples should have field names");
        let field_type = &field.algebraic_type;
        let csharp_field_name_pascal = field_name.replace("r#", "").to_case(Case::Pascal);
        let csharp_field_type = match csharp_field_type(field_type) {
            None => continue,
            Some(x) => x,
        };
        writeln!(output, "public class {csharp_field_name_pascal}UniqueIndex");
        indented_block(output, |output| {
            write!(
                output,
                "internal readonly Dictionary<{csharp_field_type}, {struct_name_pascal_case}> Cache = new(16);"
            );
            writeln!(output);

            writeln!(
                output,
                "public {struct_name_pascal_case}? Find({csharp_field_type} value)"
            );
            indented_block(output, |output| {
                writeln!(output, "Cache.TryGetValue(value, out var r);");
                writeln!(output, "return r;");
            });
            writeln!(output);
        });
        writeln!(output);
        writeln!(
            output,
            "public {csharp_field_name_pascal}UniqueIndex {csharp_field_name_pascal} = new();"
        );
        writeln!(output);
    }

    for idx in &schema.indexes {
        match &idx.index_algorithm {
            IndexAlgorithm::BTree(BTreeAlgorithm { columns }) => {
                let col_pos = columns.head().unwrap().idx();
                if constraints[&ColList::new(col_pos.into())].has_unique() {
                    continue;
                }

                let field = &product_type.elements[col_pos];
                let field_name = field.name.as_ref().expect("autogen'd tuples should have field names");
                let field_type = &field.algebraic_type;
                let csharp_field_name_pascal = field_name.replace("r#", "").to_case(Case::Pascal);

                // this is EXTREMELY JANKY.
                // TODO(1.0): this code should be updated to not use `TableSchema` and rely on `accessor_name` instead!
                let prefix_len = table_name.len() + "_".len();
                let suffix_len = "_idx_btree".len();
                let comma_separated_field_names = &idx.index_name[prefix_len..idx.index_name.len() - suffix_len];
                let csharp_index_name = comma_separated_field_names.to_case(Case::Pascal);

                let csharp_field_type = match csharp_field_type(field_type) {
                    None => continue,
                    Some(x) => x,
                };
                writeln!(output, "public class {csharp_index_name}Index");
                indented_block(output, |output| {
                    writeln!(output, "{csharp_table_name}Handle Handle;");
                    writeln!(
                        output,
                        "internal {csharp_index_name}Index({csharp_table_name}Handle handle) => Handle = handle;"
                    );
                    writeln!(
                        output,
                        "public IEnumerable<{struct_name_pascal_case}> Filter({csharp_field_type} value) =>"
                    );
                    {
                        indent_scope!(output);
                        writeln!(output, "Handle.Query(x => x.{csharp_field_name_pascal} == value);");
                    }
                });
                writeln!(output);
                writeln!(
                    output,
                    "public {csharp_index_name}Index {csharp_index_name} {{ get; init; }}"
                );
                writeln!(output);
            }
            _ => todo!(),
        }
    }

    writeln!(output, "internal {csharp_table_name}Handle()");
    indented_block(output, |output| {
        for idx in &schema.indexes {
            match &idx.index_algorithm {
                IndexAlgorithm::BTree(BTreeAlgorithm { columns }) => {
                    let col_pos = columns.head().unwrap().idx();
                    if constraints[&ColList::new(col_pos.into())].has_unique() {
                        continue;
                    }
                }
                _ => continue,
            }

            // this is EXTREMELY JANKY.
            // TODO(1.0): this code should be updated to not use `TableSchema` and rely on `accessor_name` instead!
            let prefix_len = table_name.len() + "_".len();
            let suffix_len = "_idx_btree".len();
            let comma_separated_field_names = &idx.index_name[prefix_len..idx.index_name.len() - suffix_len];
            let csharp_index_name = comma_separated_field_names.to_case(Case::Pascal);

            writeln!(output, "{csharp_index_name} = new(this);");
        }
    });

    if let Some(primary_col_index) = schema.pk() {
        writeln!(
            output,
            "public override object GetPrimaryKey(IDatabaseRow row) => (({struct_name_pascal_case})row).{col_name_pascal_case};",
            col_name_pascal_case = primary_col_index.col_name.replace("r#", "").to_case(Case::Pascal)
        );
    }
}

pub fn autogen_csharp_globals(ctx: &GenCtx, items: &[GenItem], namespace: &str) -> Vec<(String, String)> {
    let mut results = Vec::new();

    let tables = items.iter().filter_map(|i| {
        if let GenItem::Table(table) = i {
            Some(table)
        } else {
            None
        }
    });

    let reducers: Vec<&ReducerDef> = items
        .iter()
        .filter_map(|i| {
            if let GenItem::Reducer(reducer) = i {
                Some(reducer)
            } else {
                None
            }
        })
        .collect();
    let reducer_names: Vec<String> = reducers
        .iter()
        .map(|reducer| reducer.name.deref().to_case(Case::Pascal))
        .collect();

    let mut output = CsharpAutogen::new(
        namespace,
        &[
            "SpacetimeDB.ClientApi",
            "System.Collections.Generic",
            "System.Runtime.Serialization",
        ],
    );

    writeln!(output, "public sealed class RemoteTables");
    indented_block(&mut output, |output| {
        for table in tables {
            let schema = &table.schema;
            let name = &schema.table_name;
            let csharp_name = name.as_ref().to_case(Case::Pascal);
            let table_type = csharp_typename(ctx, table.data);

            writeln!(
                output,
                "public class {csharp_name}Handle : RemoteTableHandle<EventContext, {table_type}>"
            );
            indented_block(output, |output| {
                // If this is a table, we want to generate event accessor and indexes
                let constraints = schema.backcompat_column_constraints();
                let mut unique_indexes = Vec::new();
                // Declare custom index dictionaries
                for col in schema.columns() {
                    let field_name = col.col_name.replace("r#", "").to_case(Case::Pascal);
                    if !constraints[&ColList::new(col.col_pos)].has_unique() {
                        continue;
                    }
                    unique_indexes.push(field_name);
                }
                if !unique_indexes.is_empty() {
                    writeln!(output);
                    // OnInsert method for updating indexes
                    writeln!(
                        output,
                        "public override void InternalInvokeValueInserted(IDatabaseRow row)"
                    );
                    indented_block(output, |output| {
                        writeln!(output, "var value = ({table_type})row;");
                        for col in schema.columns() {
                            let field_name = col.col_name.replace("r#", "").to_case(Case::Pascal);
                            if !constraints[&ColList::new(col.col_pos)].has_unique() {
                                continue;
                            }
                            writeln!(output, "{field_name}.Cache[value.{field_name}] = value;");
                        }
                    });
                    writeln!(output);
                    // OnDelete method for updating indexes
                    writeln!(
                        output,
                        "public override void InternalInvokeValueDeleted(IDatabaseRow row)"
                    );
                    indented_block(output, |output| {
                        for col in schema.columns() {
                            let field_name = col.col_name.replace("r#", "").to_case(Case::Pascal);
                            if !constraints[&ColList::new(col.col_pos)].has_unique() {
                                continue;
                            }
                            writeln!(output, "{field_name}.Cache.Remove((({table_type})row).{field_name});");
                        }
                    });
                    writeln!(output);
                }

                // If this is a table, we want to include functions for accessing the table data
                // Insert the funcs for accessing this struct
                let product_type = ctx.typespace[table.data].as_product().unwrap();
                autogen_csharp_access_funcs_for_struct(output, table_type, product_type, name, schema);
                writeln!(output);
            });
            writeln!(output);
            writeln!(output, "public readonly {csharp_name}Handle {csharp_name} = new();");
            writeln!(output);
        }
    });
    writeln!(output);

    writeln!(output, "public sealed class RemoteReducers : RemoteBase<DbConnection>");
    indented_block(&mut output, |output| {
        writeln!(
            output,
            "internal RemoteReducers(DbConnection conn, SetReducerFlags SetReducerFlags) : base(conn) {{ this.SetCallReducerFlags = SetReducerFlags; }}"
        );
        writeln!(output, "internal readonly SetReducerFlags SetCallReducerFlags;");

        for reducer in &reducers {
            let func_name = &*reducer.name;
            let func_name_pascal_case = func_name.to_case(Case::Pascal);
            let delegate_separator = if !reducer.args.is_empty() { ", " } else { "" };

            let mut func_params: String = String::new();
            let mut func_args: String = String::new();

            for (arg_i, arg) in reducer.args.iter().enumerate() {
                if arg_i != 0 {
                    func_params.push_str(", ");
                    func_args.push_str(", ");
                }

                let name = arg
                    .name
                    .as_deref()
                    .unwrap_or_else(|| panic!("reducer args should have names: {func_name}"));
                let arg_type_str = ty_fmt(ctx, &arg.algebraic_type, namespace);
                let arg_name = name.to_case(Case::Camel);

                write!(func_params, "{arg_type_str} {arg_name}").unwrap();
                write!(func_args, "{arg_name}").unwrap();
            }

            writeln!(
                output,
                "public delegate void {func_name_pascal_case}Handler(EventContext ctx{delegate_separator}{func_params});"
            );
            writeln!(
                output,
                "public event {func_name_pascal_case}Handler? On{func_name_pascal_case};"
            );
            writeln!(output);

            writeln!(output, "public void {func_name_pascal_case}({func_params})");
            indented_block(output, |output| {
                writeln!(
                    output,
                    "conn.InternalCallReducer(new Reducer.{func_name_pascal_case}({func_args}), this.SetCallReducerFlags.{func_name_pascal_case}Flags);"
                );
            });
            writeln!(output);

            writeln!(
                output,
                "public bool Invoke{func_name_pascal_case}(EventContext ctx, Reducer.{func_name_pascal_case} args)"
            );
            indented_block(output, |output| {
                writeln!(output, "if (On{func_name_pascal_case} == null) return false;");
                writeln!(output, "On{func_name_pascal_case}(");
                // Write out arguments one per line
                {
                    indent_scope!(output);
                    write!(output, "ctx");
                    for (i, arg) in reducer.args.iter().enumerate() {
                        writeln!(output, ",");
                        let arg_name = arg
                            .name
                            .as_deref()
                            .map_or_else(|| format!("Arg{i}"), |name| name.to_case(Case::Pascal));
                        write!(output, "args.{arg_name}");
                    }
                    writeln!(output);
                }
                writeln!(output, ");");
                writeln!(output, "return true;");
            });
        }
    });
    writeln!(output);

    writeln!(output, "public sealed class SetReducerFlags");
    indented_block(&mut output, |output| {
        writeln!(output, "internal SetReducerFlags() {{ }}");
        for reducer in &reducers {
            let func_name = &*reducer.name;
            let func_name_pascal_case = func_name.to_case(Case::Pascal);
            writeln!(output, "internal CallReducerFlags {func_name_pascal_case}Flags;");
            writeln!(output, "public void {func_name_pascal_case}(CallReducerFlags flags) {{ this.{func_name_pascal_case}Flags = flags; }}");
        }
    });
    writeln!(output);

    writeln!(
        output,
        "public partial record EventContext : DbContext<RemoteTables>, IEventContext"
    );
    indented_block(&mut output, |output| {
        writeln!(output, "public readonly RemoteReducers Reducers;");
        writeln!(output, "public readonly SetReducerFlags SetReducerFlags;");
        writeln!(output, "public readonly Event<Reducer> Event;");
        writeln!(output);
        writeln!(
            output,
            "internal EventContext(DbConnection conn, Event<Reducer> reducerEvent) : base(conn.Db)"
        );
        indented_block(output, |output| {
            writeln!(output, "Reducers = conn.Reducers;");
            writeln!(output, "SetReducerFlags = conn.SetReducerFlags;");
            writeln!(output, "Event = reducerEvent;");
        });
    });
    writeln!(output);

    writeln!(output, "public abstract partial class Reducer");
    indented_block(&mut output, |output| {
        // Prevent instantiation of this class from outside.
        writeln!(output, "private Reducer() {{ }}");
        writeln!(output);
        for (reducer, reducer_name) in std::iter::zip(&reducers, &reducer_names) {
            let reducer_str_name = &reducer.name;
            autogen_csharp_product_common(
                ctx,
                output,
                reducer_name,
                &reducer.args,
                "Reducer, IReducerArgs",
                namespace,
                |output| {
                    writeln!(output, "string IReducerArgs.ReducerName => \"{reducer_str_name}\";");
                },
            );
            writeln!(output);
        }
        writeln!(output, "public class StdbNone : Reducer {{}}");
        writeln!(output, "public class StdbIdentityConnected : Reducer {{}}");
        writeln!(output, "public class StdbIdentityDisconnected : Reducer {{}}");
    });
    writeln!(output);

    writeln!(
        output,
        "public class DbConnection : DbConnectionBase<DbConnection, Reducer>"
    );
    indented_block(&mut output, |output| {
        writeln!(output, "public readonly RemoteTables Db = new();");
        writeln!(output, "public readonly RemoteReducers Reducers;");
        writeln!(output, "public readonly SetReducerFlags SetReducerFlags;");
        writeln!(output);

        writeln!(output, "public DbConnection()");
        indented_block(output, |output| {
            writeln!(output, "SetReducerFlags = new();");
            writeln!(output, "Reducers = new(this, this.SetReducerFlags);");
            writeln!(output);

            for item in items {
                if let GenItem::Table(table) = item {
                    writeln!(
                        output,
                        "clientDB.AddTable<{table_type}>(\"{table_name}\", Db.{csharp_table_name});",
                        table_type = csharp_typename(ctx, table.data),
                        table_name = table.schema.table_name,
                        csharp_table_name = table.schema.table_name.as_ref().to_case(Case::Pascal)
                    );
                }
            }
        });
        writeln!(output);

        writeln!(output, "protected override Reducer ToReducer(TransactionUpdate update)");
        indented_block(output, |output| {
            writeln!(output, "var encodedArgs = update.ReducerCall.Args;");
            writeln!(output, "return update.ReducerCall.ReducerName switch {{");
            {
                indent_scope!(output);
                for (reducer, reducer_name) in std::iter::zip(&reducers, &reducer_names) {
                    let reducer_str_name = &reducer.name;
                    writeln!(
                        output,
                        "\"{reducer_str_name}\" => BSATNHelpers.Decode<Reducer.{reducer_name}>(encodedArgs),"
                    );
                }
                writeln!(output, "\"<none>\" => new Reducer.StdbNone(),");
                writeln!(
                    output,
                    "\"__identity_connected__\" => new Reducer.StdbIdentityConnected(),"
                );
                writeln!(
                    output,
                    "\"__identity_disconnected__\" => new Reducer.StdbIdentityDisconnected(),"
                );
                writeln!(output, "\"\" => new Reducer.StdbNone(),"); //Transaction from CLI command
                writeln!(
                    output,
                    r#"var reducer => throw new ArgumentOutOfRangeException("Reducer", $"Unknown reducer {{reducer}}")"#
                );
            }
            writeln!(output, "}};");
        });
        writeln!(output);

        writeln!(
            output,
            "protected override IEventContext ToEventContext(Event<Reducer> reducerEvent) =>"
        );
        writeln!(output, "new EventContext(this, reducerEvent);");
        writeln!(output);

        writeln!(
            output,
            "protected override bool Dispatch(IEventContext context, Reducer reducer)"
        );
        indented_block(output, |output| {
            writeln!(output, "var eventContext = (EventContext)context;");
            writeln!(output, "return reducer switch {{");
            {
                indent_scope!(output);
                for reducer_name in &reducer_names {
                    writeln!(
                        output,
                        "Reducer.{reducer_name} args => Reducers.Invoke{reducer_name}(eventContext, args),"
                    );
                }
                writeln!(output, "Reducer.StdbNone or");
                writeln!(output, "Reducer.StdbIdentityConnected or");
                writeln!(output, "Reducer.StdbIdentityDisconnected => true,");
                writeln!(
                    output,
                    r#"_ => throw new ArgumentOutOfRangeException("Reducer", $"Unknown reducer {{reducer}}")"#
                );
            }
            writeln!(output, "}};");
        });
        writeln!(output);

        writeln!(
            output,
            "public SubscriptionBuilder<EventContext> SubscriptionBuilder() => new(this);"
        );
    });

    results.push(("_Globals/SpacetimeDBClient.cs".to_owned(), output.into_inner()));
    results
=======
>>>>>>> 1a3f3af2
}<|MERGE_RESOLUTION|>--- conflicted
+++ resolved
@@ -202,19 +202,6 @@
         }
     }
 
-<<<<<<< HEAD
-fn ty_fmt<'a>(ctx: &'a GenCtx, ty: &'a AlgebraicType, namespace: &'a str) -> impl fmt::Display + 'a {
-    fmt_fn(move |f| match ty {
-        ty if ty.is_identity() => f.write_str("SpacetimeDB.Identity"),
-        ty if ty.is_address() => f.write_str("SpacetimeDB.Address"),
-        ty if ty.is_timestamp() => f.write_str("SpacetimeDB.Timestamp"),
-        ty if ty.is_time_duration() => f.write_str("SpacetimeDB.TimeDuration"),
-        ty if ty.is_schedule_at() => f.write_str("SpacetimeDB.ScheduleAt"),
-        AlgebraicType::Sum(sum_type) => {
-            // This better be an option type
-            if let Some(inner_ty) = sum_type.as_option() {
-                write!(f, "{}?", ty_fmt(ctx, inner_ty, namespace))
-=======
     fn generate_reducer(&self, module: &ModuleDef, reducer: &spacetimedb_schema::def::ReducerDef) -> String {
         let mut output = CsharpAutogen::new(
             self.namespace,
@@ -230,7 +217,6 @@
             let func_name_pascal_case = reducer.name.deref().to_case(Case::Pascal);
             let delegate_separator = if reducer.params_for_generate.elements.is_empty() {
                 ""
->>>>>>> 1a3f3af2
             } else {
                 ", "
             };
@@ -491,6 +477,8 @@
         AlgebraicTypeUse::Identity => f.write_str("SpacetimeDB.Identity"),
         AlgebraicTypeUse::Address => f.write_str("SpacetimeDB.Address"),
         AlgebraicTypeUse::ScheduleAt => f.write_str("SpacetimeDB.ScheduleAt"),
+        AlgebraicTypeUse::Timestamp => f.write_str("SpacetimeDB.Timestamp"),
+        AlgebraicTypeUse::TimeDuration => f.write_str("SpacetimeDB.TimeDuration"),
         AlgebraicTypeUse::Unit => f.write_str("SpacetimeDB.Unit"),
         AlgebraicTypeUse::Option(inner_ty) => write!(f, "{}?", ty_fmt(module, inner_ty)),
         AlgebraicTypeUse::Array(elem_ty) => write!(f, "System.Collections.Generic.List<{}>", ty_fmt(module, elem_ty)),
@@ -536,7 +524,11 @@
         // Primitives are initialized to zero automatically.
         AlgebraicTypeUse::Primitive(_) => None,
         // these are structs, they are initialized to zero-filled automatically
-        AlgebraicTypeUse::Unit | AlgebraicTypeUse::Identity | AlgebraicTypeUse::Address => None,
+        AlgebraicTypeUse::Unit
+        | AlgebraicTypeUse::Identity
+        | AlgebraicTypeUse::Address
+        | AlgebraicTypeUse::Timestamp
+        | AlgebraicTypeUse::TimeDuration => None,
         AlgebraicTypeUse::Never => unimplemented!("never types are not yet supported in C# output"),
     }
 }
@@ -739,514 +731,4 @@
     let res = f(&mut output.indented(1));
     writeln!(output, "}}");
     res
-<<<<<<< HEAD
-}
-
-fn csharp_field_type(field_type: &AlgebraicType) -> Option<&str> {
-    match field_type {
-        AlgebraicType::Product(product) => {
-            if product.is_identity() {
-                Some("SpacetimeDB.Identity")
-            } else if product.is_address() {
-                Some("SpacetimeDB.Address")
-            } else if product.is_timestamp() {
-                Some("SpacetimeDB.Timestamp")
-            } else if product.is_time_duration() {
-                Some("SpacetimeDB.TimeDuration")
-            } else {
-                None
-            }
-        }
-        AlgebraicType::Sum(_) | AlgebraicType::Ref(_) => None,
-        ty => match scalar_or_string_name(ty) {
-            Some(ty) => Some(ty),
-            _ => None,
-        },
-    }
-}
-
-fn autogen_csharp_access_funcs_for_struct(
-    output: &mut CodeIndenter<String>,
-    struct_name_pascal_case: &str,
-    product_type: &ProductType,
-    table_name: &str,
-    schema: &TableSchema,
-) {
-    let csharp_table_name = table_name.to_case(Case::Pascal);
-    let constraints = schema.backcompat_column_constraints();
-    for col in schema.columns() {
-        if !constraints[&ColList::new(col.col_pos)].has_unique() {
-            continue;
-        }
-
-        let field = &product_type.elements[col.col_pos.idx()];
-        let field_name = field.name.as_ref().expect("autogen'd tuples should have field names");
-        let field_type = &field.algebraic_type;
-        let csharp_field_name_pascal = field_name.replace("r#", "").to_case(Case::Pascal);
-        let csharp_field_type = match csharp_field_type(field_type) {
-            None => continue,
-            Some(x) => x,
-        };
-        writeln!(output, "public class {csharp_field_name_pascal}UniqueIndex");
-        indented_block(output, |output| {
-            write!(
-                output,
-                "internal readonly Dictionary<{csharp_field_type}, {struct_name_pascal_case}> Cache = new(16);"
-            );
-            writeln!(output);
-
-            writeln!(
-                output,
-                "public {struct_name_pascal_case}? Find({csharp_field_type} value)"
-            );
-            indented_block(output, |output| {
-                writeln!(output, "Cache.TryGetValue(value, out var r);");
-                writeln!(output, "return r;");
-            });
-            writeln!(output);
-        });
-        writeln!(output);
-        writeln!(
-            output,
-            "public {csharp_field_name_pascal}UniqueIndex {csharp_field_name_pascal} = new();"
-        );
-        writeln!(output);
-    }
-
-    for idx in &schema.indexes {
-        match &idx.index_algorithm {
-            IndexAlgorithm::BTree(BTreeAlgorithm { columns }) => {
-                let col_pos = columns.head().unwrap().idx();
-                if constraints[&ColList::new(col_pos.into())].has_unique() {
-                    continue;
-                }
-
-                let field = &product_type.elements[col_pos];
-                let field_name = field.name.as_ref().expect("autogen'd tuples should have field names");
-                let field_type = &field.algebraic_type;
-                let csharp_field_name_pascal = field_name.replace("r#", "").to_case(Case::Pascal);
-
-                // this is EXTREMELY JANKY.
-                // TODO(1.0): this code should be updated to not use `TableSchema` and rely on `accessor_name` instead!
-                let prefix_len = table_name.len() + "_".len();
-                let suffix_len = "_idx_btree".len();
-                let comma_separated_field_names = &idx.index_name[prefix_len..idx.index_name.len() - suffix_len];
-                let csharp_index_name = comma_separated_field_names.to_case(Case::Pascal);
-
-                let csharp_field_type = match csharp_field_type(field_type) {
-                    None => continue,
-                    Some(x) => x,
-                };
-                writeln!(output, "public class {csharp_index_name}Index");
-                indented_block(output, |output| {
-                    writeln!(output, "{csharp_table_name}Handle Handle;");
-                    writeln!(
-                        output,
-                        "internal {csharp_index_name}Index({csharp_table_name}Handle handle) => Handle = handle;"
-                    );
-                    writeln!(
-                        output,
-                        "public IEnumerable<{struct_name_pascal_case}> Filter({csharp_field_type} value) =>"
-                    );
-                    {
-                        indent_scope!(output);
-                        writeln!(output, "Handle.Query(x => x.{csharp_field_name_pascal} == value);");
-                    }
-                });
-                writeln!(output);
-                writeln!(
-                    output,
-                    "public {csharp_index_name}Index {csharp_index_name} {{ get; init; }}"
-                );
-                writeln!(output);
-            }
-            _ => todo!(),
-        }
-    }
-
-    writeln!(output, "internal {csharp_table_name}Handle()");
-    indented_block(output, |output| {
-        for idx in &schema.indexes {
-            match &idx.index_algorithm {
-                IndexAlgorithm::BTree(BTreeAlgorithm { columns }) => {
-                    let col_pos = columns.head().unwrap().idx();
-                    if constraints[&ColList::new(col_pos.into())].has_unique() {
-                        continue;
-                    }
-                }
-                _ => continue,
-            }
-
-            // this is EXTREMELY JANKY.
-            // TODO(1.0): this code should be updated to not use `TableSchema` and rely on `accessor_name` instead!
-            let prefix_len = table_name.len() + "_".len();
-            let suffix_len = "_idx_btree".len();
-            let comma_separated_field_names = &idx.index_name[prefix_len..idx.index_name.len() - suffix_len];
-            let csharp_index_name = comma_separated_field_names.to_case(Case::Pascal);
-
-            writeln!(output, "{csharp_index_name} = new(this);");
-        }
-    });
-
-    if let Some(primary_col_index) = schema.pk() {
-        writeln!(
-            output,
-            "public override object GetPrimaryKey(IDatabaseRow row) => (({struct_name_pascal_case})row).{col_name_pascal_case};",
-            col_name_pascal_case = primary_col_index.col_name.replace("r#", "").to_case(Case::Pascal)
-        );
-    }
-}
-
-pub fn autogen_csharp_globals(ctx: &GenCtx, items: &[GenItem], namespace: &str) -> Vec<(String, String)> {
-    let mut results = Vec::new();
-
-    let tables = items.iter().filter_map(|i| {
-        if let GenItem::Table(table) = i {
-            Some(table)
-        } else {
-            None
-        }
-    });
-
-    let reducers: Vec<&ReducerDef> = items
-        .iter()
-        .filter_map(|i| {
-            if let GenItem::Reducer(reducer) = i {
-                Some(reducer)
-            } else {
-                None
-            }
-        })
-        .collect();
-    let reducer_names: Vec<String> = reducers
-        .iter()
-        .map(|reducer| reducer.name.deref().to_case(Case::Pascal))
-        .collect();
-
-    let mut output = CsharpAutogen::new(
-        namespace,
-        &[
-            "SpacetimeDB.ClientApi",
-            "System.Collections.Generic",
-            "System.Runtime.Serialization",
-        ],
-    );
-
-    writeln!(output, "public sealed class RemoteTables");
-    indented_block(&mut output, |output| {
-        for table in tables {
-            let schema = &table.schema;
-            let name = &schema.table_name;
-            let csharp_name = name.as_ref().to_case(Case::Pascal);
-            let table_type = csharp_typename(ctx, table.data);
-
-            writeln!(
-                output,
-                "public class {csharp_name}Handle : RemoteTableHandle<EventContext, {table_type}>"
-            );
-            indented_block(output, |output| {
-                // If this is a table, we want to generate event accessor and indexes
-                let constraints = schema.backcompat_column_constraints();
-                let mut unique_indexes = Vec::new();
-                // Declare custom index dictionaries
-                for col in schema.columns() {
-                    let field_name = col.col_name.replace("r#", "").to_case(Case::Pascal);
-                    if !constraints[&ColList::new(col.col_pos)].has_unique() {
-                        continue;
-                    }
-                    unique_indexes.push(field_name);
-                }
-                if !unique_indexes.is_empty() {
-                    writeln!(output);
-                    // OnInsert method for updating indexes
-                    writeln!(
-                        output,
-                        "public override void InternalInvokeValueInserted(IDatabaseRow row)"
-                    );
-                    indented_block(output, |output| {
-                        writeln!(output, "var value = ({table_type})row;");
-                        for col in schema.columns() {
-                            let field_name = col.col_name.replace("r#", "").to_case(Case::Pascal);
-                            if !constraints[&ColList::new(col.col_pos)].has_unique() {
-                                continue;
-                            }
-                            writeln!(output, "{field_name}.Cache[value.{field_name}] = value;");
-                        }
-                    });
-                    writeln!(output);
-                    // OnDelete method for updating indexes
-                    writeln!(
-                        output,
-                        "public override void InternalInvokeValueDeleted(IDatabaseRow row)"
-                    );
-                    indented_block(output, |output| {
-                        for col in schema.columns() {
-                            let field_name = col.col_name.replace("r#", "").to_case(Case::Pascal);
-                            if !constraints[&ColList::new(col.col_pos)].has_unique() {
-                                continue;
-                            }
-                            writeln!(output, "{field_name}.Cache.Remove((({table_type})row).{field_name});");
-                        }
-                    });
-                    writeln!(output);
-                }
-
-                // If this is a table, we want to include functions for accessing the table data
-                // Insert the funcs for accessing this struct
-                let product_type = ctx.typespace[table.data].as_product().unwrap();
-                autogen_csharp_access_funcs_for_struct(output, table_type, product_type, name, schema);
-                writeln!(output);
-            });
-            writeln!(output);
-            writeln!(output, "public readonly {csharp_name}Handle {csharp_name} = new();");
-            writeln!(output);
-        }
-    });
-    writeln!(output);
-
-    writeln!(output, "public sealed class RemoteReducers : RemoteBase<DbConnection>");
-    indented_block(&mut output, |output| {
-        writeln!(
-            output,
-            "internal RemoteReducers(DbConnection conn, SetReducerFlags SetReducerFlags) : base(conn) {{ this.SetCallReducerFlags = SetReducerFlags; }}"
-        );
-        writeln!(output, "internal readonly SetReducerFlags SetCallReducerFlags;");
-
-        for reducer in &reducers {
-            let func_name = &*reducer.name;
-            let func_name_pascal_case = func_name.to_case(Case::Pascal);
-            let delegate_separator = if !reducer.args.is_empty() { ", " } else { "" };
-
-            let mut func_params: String = String::new();
-            let mut func_args: String = String::new();
-
-            for (arg_i, arg) in reducer.args.iter().enumerate() {
-                if arg_i != 0 {
-                    func_params.push_str(", ");
-                    func_args.push_str(", ");
-                }
-
-                let name = arg
-                    .name
-                    .as_deref()
-                    .unwrap_or_else(|| panic!("reducer args should have names: {func_name}"));
-                let arg_type_str = ty_fmt(ctx, &arg.algebraic_type, namespace);
-                let arg_name = name.to_case(Case::Camel);
-
-                write!(func_params, "{arg_type_str} {arg_name}").unwrap();
-                write!(func_args, "{arg_name}").unwrap();
-            }
-
-            writeln!(
-                output,
-                "public delegate void {func_name_pascal_case}Handler(EventContext ctx{delegate_separator}{func_params});"
-            );
-            writeln!(
-                output,
-                "public event {func_name_pascal_case}Handler? On{func_name_pascal_case};"
-            );
-            writeln!(output);
-
-            writeln!(output, "public void {func_name_pascal_case}({func_params})");
-            indented_block(output, |output| {
-                writeln!(
-                    output,
-                    "conn.InternalCallReducer(new Reducer.{func_name_pascal_case}({func_args}), this.SetCallReducerFlags.{func_name_pascal_case}Flags);"
-                );
-            });
-            writeln!(output);
-
-            writeln!(
-                output,
-                "public bool Invoke{func_name_pascal_case}(EventContext ctx, Reducer.{func_name_pascal_case} args)"
-            );
-            indented_block(output, |output| {
-                writeln!(output, "if (On{func_name_pascal_case} == null) return false;");
-                writeln!(output, "On{func_name_pascal_case}(");
-                // Write out arguments one per line
-                {
-                    indent_scope!(output);
-                    write!(output, "ctx");
-                    for (i, arg) in reducer.args.iter().enumerate() {
-                        writeln!(output, ",");
-                        let arg_name = arg
-                            .name
-                            .as_deref()
-                            .map_or_else(|| format!("Arg{i}"), |name| name.to_case(Case::Pascal));
-                        write!(output, "args.{arg_name}");
-                    }
-                    writeln!(output);
-                }
-                writeln!(output, ");");
-                writeln!(output, "return true;");
-            });
-        }
-    });
-    writeln!(output);
-
-    writeln!(output, "public sealed class SetReducerFlags");
-    indented_block(&mut output, |output| {
-        writeln!(output, "internal SetReducerFlags() {{ }}");
-        for reducer in &reducers {
-            let func_name = &*reducer.name;
-            let func_name_pascal_case = func_name.to_case(Case::Pascal);
-            writeln!(output, "internal CallReducerFlags {func_name_pascal_case}Flags;");
-            writeln!(output, "public void {func_name_pascal_case}(CallReducerFlags flags) {{ this.{func_name_pascal_case}Flags = flags; }}");
-        }
-    });
-    writeln!(output);
-
-    writeln!(
-        output,
-        "public partial record EventContext : DbContext<RemoteTables>, IEventContext"
-    );
-    indented_block(&mut output, |output| {
-        writeln!(output, "public readonly RemoteReducers Reducers;");
-        writeln!(output, "public readonly SetReducerFlags SetReducerFlags;");
-        writeln!(output, "public readonly Event<Reducer> Event;");
-        writeln!(output);
-        writeln!(
-            output,
-            "internal EventContext(DbConnection conn, Event<Reducer> reducerEvent) : base(conn.Db)"
-        );
-        indented_block(output, |output| {
-            writeln!(output, "Reducers = conn.Reducers;");
-            writeln!(output, "SetReducerFlags = conn.SetReducerFlags;");
-            writeln!(output, "Event = reducerEvent;");
-        });
-    });
-    writeln!(output);
-
-    writeln!(output, "public abstract partial class Reducer");
-    indented_block(&mut output, |output| {
-        // Prevent instantiation of this class from outside.
-        writeln!(output, "private Reducer() {{ }}");
-        writeln!(output);
-        for (reducer, reducer_name) in std::iter::zip(&reducers, &reducer_names) {
-            let reducer_str_name = &reducer.name;
-            autogen_csharp_product_common(
-                ctx,
-                output,
-                reducer_name,
-                &reducer.args,
-                "Reducer, IReducerArgs",
-                namespace,
-                |output| {
-                    writeln!(output, "string IReducerArgs.ReducerName => \"{reducer_str_name}\";");
-                },
-            );
-            writeln!(output);
-        }
-        writeln!(output, "public class StdbNone : Reducer {{}}");
-        writeln!(output, "public class StdbIdentityConnected : Reducer {{}}");
-        writeln!(output, "public class StdbIdentityDisconnected : Reducer {{}}");
-    });
-    writeln!(output);
-
-    writeln!(
-        output,
-        "public class DbConnection : DbConnectionBase<DbConnection, Reducer>"
-    );
-    indented_block(&mut output, |output| {
-        writeln!(output, "public readonly RemoteTables Db = new();");
-        writeln!(output, "public readonly RemoteReducers Reducers;");
-        writeln!(output, "public readonly SetReducerFlags SetReducerFlags;");
-        writeln!(output);
-
-        writeln!(output, "public DbConnection()");
-        indented_block(output, |output| {
-            writeln!(output, "SetReducerFlags = new();");
-            writeln!(output, "Reducers = new(this, this.SetReducerFlags);");
-            writeln!(output);
-
-            for item in items {
-                if let GenItem::Table(table) = item {
-                    writeln!(
-                        output,
-                        "clientDB.AddTable<{table_type}>(\"{table_name}\", Db.{csharp_table_name});",
-                        table_type = csharp_typename(ctx, table.data),
-                        table_name = table.schema.table_name,
-                        csharp_table_name = table.schema.table_name.as_ref().to_case(Case::Pascal)
-                    );
-                }
-            }
-        });
-        writeln!(output);
-
-        writeln!(output, "protected override Reducer ToReducer(TransactionUpdate update)");
-        indented_block(output, |output| {
-            writeln!(output, "var encodedArgs = update.ReducerCall.Args;");
-            writeln!(output, "return update.ReducerCall.ReducerName switch {{");
-            {
-                indent_scope!(output);
-                for (reducer, reducer_name) in std::iter::zip(&reducers, &reducer_names) {
-                    let reducer_str_name = &reducer.name;
-                    writeln!(
-                        output,
-                        "\"{reducer_str_name}\" => BSATNHelpers.Decode<Reducer.{reducer_name}>(encodedArgs),"
-                    );
-                }
-                writeln!(output, "\"<none>\" => new Reducer.StdbNone(),");
-                writeln!(
-                    output,
-                    "\"__identity_connected__\" => new Reducer.StdbIdentityConnected(),"
-                );
-                writeln!(
-                    output,
-                    "\"__identity_disconnected__\" => new Reducer.StdbIdentityDisconnected(),"
-                );
-                writeln!(output, "\"\" => new Reducer.StdbNone(),"); //Transaction from CLI command
-                writeln!(
-                    output,
-                    r#"var reducer => throw new ArgumentOutOfRangeException("Reducer", $"Unknown reducer {{reducer}}")"#
-                );
-            }
-            writeln!(output, "}};");
-        });
-        writeln!(output);
-
-        writeln!(
-            output,
-            "protected override IEventContext ToEventContext(Event<Reducer> reducerEvent) =>"
-        );
-        writeln!(output, "new EventContext(this, reducerEvent);");
-        writeln!(output);
-
-        writeln!(
-            output,
-            "protected override bool Dispatch(IEventContext context, Reducer reducer)"
-        );
-        indented_block(output, |output| {
-            writeln!(output, "var eventContext = (EventContext)context;");
-            writeln!(output, "return reducer switch {{");
-            {
-                indent_scope!(output);
-                for reducer_name in &reducer_names {
-                    writeln!(
-                        output,
-                        "Reducer.{reducer_name} args => Reducers.Invoke{reducer_name}(eventContext, args),"
-                    );
-                }
-                writeln!(output, "Reducer.StdbNone or");
-                writeln!(output, "Reducer.StdbIdentityConnected or");
-                writeln!(output, "Reducer.StdbIdentityDisconnected => true,");
-                writeln!(
-                    output,
-                    r#"_ => throw new ArgumentOutOfRangeException("Reducer", $"Unknown reducer {{reducer}}")"#
-                );
-            }
-            writeln!(output, "}};");
-        });
-        writeln!(output);
-
-        writeln!(
-            output,
-            "public SubscriptionBuilder<EventContext> SubscriptionBuilder() => new(this);"
-        );
-    });
-
-    results.push(("_Globals/SpacetimeDBClient.cs".to_owned(), output.into_inner()));
-    results
-=======
->>>>>>> 1a3f3af2
 }