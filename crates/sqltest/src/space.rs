use crate::db::DBRunner;
use async_trait::async_trait;
use spacetimedb::db::relational_db::{open_db, RelationalDB};
use spacetimedb::error::DBError;
use spacetimedb::execution_context::ExecutionContext;
use spacetimedb::sql::compiler::compile_sql;
use spacetimedb::sql::execute::execute_sql;
use spacetimedb_lib::identity::AuthCtx;
use spacetimedb_sats::meta_type::MetaType;
use spacetimedb_sats::relation::MemTable;
use spacetimedb_sats::satn::Satn;
use spacetimedb_sats::{AlgebraicType, AlgebraicValue, BuiltinType};
use sqllogictest::{AsyncDB, ColumnType, DBOutput};
use std::fs;
use std::io::Write;
use tempfile::TempDir;

#[derive(Debug, Clone, Eq, PartialEq, Ord, PartialOrd, Hash)]
pub struct Kind(pub(crate) AlgebraicType);

impl ColumnType for Kind {
    fn from_char(value: char) -> Option<Self> {
        match value {
            'B' => Some(Kind(AlgebraicType::Bool)),
            'T' => Some(Kind(AlgebraicType::String)),
            'I' => Some(Kind(AlgebraicType::I64)),
            'R' => Some(Kind(AlgebraicType::F32)),
            _ => Some(Kind(AlgebraicType::meta_type())),
        }
    }

    fn to_char(&self) -> char {
        match self.0 {
            AlgebraicType::Builtin(BuiltinType::Map(_)) | AlgebraicType::Builtin(BuiltinType::Array(_)) => '?',
            AlgebraicType::I8
            | AlgebraicType::U8
            | AlgebraicType::U16
            | AlgebraicType::I16
            | AlgebraicType::I32
            | AlgebraicType::U32
            | AlgebraicType::I64
            | AlgebraicType::U64
            | AlgebraicType::I128
            | AlgebraicType::U128 => 'I',
            AlgebraicType::F32 | AlgebraicType::F64 => 'R',
            AlgebraicType::String => 'T',
            AlgebraicType::Bool => 'B',
            AlgebraicType::Ref(_) | AlgebraicType::Sum(_) | AlgebraicType::Product(_) => '!',
        }
    }
}

#[allow(dead_code)]
fn append_file(to: &std::path::Path, content: &str) -> anyhow::Result<()> {
    let mut f = fs::OpenOptions::new().create(true).append(true).write(true).open(to)?;

    f.write_all(format!("{content}\n").as_bytes())?;

    Ok(())
}

pub struct SpaceDb {
    pub(crate) conn: RelationalDB,
    #[allow(dead_code)]
    tmp_dir: TempDir,
    auth: AuthCtx,
}

impl SpaceDb {
    pub fn new() -> anyhow::Result<Self> {
        let tmp_dir = TempDir::with_prefix("stdb_test")?;
        let in_memory = false;
        let fsync = false;
        let conn = open_db(&tmp_dir, in_memory, fsync)?;
        Ok(Self {
            conn,
            tmp_dir,
            auth: AuthCtx::for_testing(),
        })
    }

    pub(crate) fn run_sql(&self, sql: &str) -> anyhow::Result<Vec<MemTable>> {
        self.conn.with_read_only(&ExecutionContext::default(), |tx| {
            let ast = compile_sql(&self.conn, tx, sql)?;
<<<<<<< HEAD
            let result = execute_sql(&self.conn, ast, Some(&QueryDebugInfo::from_source(sql)), self.auth)?;
=======
            let result = execute_sql(&self.conn, tx, ast, self.auth)?;
>>>>>>> 8524d244
            //remove comments to see which SQL worked. Can't collect it outside from lack of a hook in the external `sqllogictest` crate... :(
            //append_file(&std::path::PathBuf::from(".ok.sql"), sql)?;
            Ok(result)
        })
    }

    pub fn into_db(self) -> DBRunner {
        DBRunner::Space(self)
    }
}

#[async_trait]
impl AsyncDB for SpaceDb {
    type Error = DBError;
    type ColumnType = Kind;

    async fn run(&mut self, sql: &str) -> Result<DBOutput<Self::ColumnType>, Self::Error> {
        let is_query_sql = {
            let lower_sql = sql.trim_start().to_ascii_lowercase();
            lower_sql.starts_with("select")
        };
        let r = self.run_sql(sql)?;
        if !is_query_sql {
            return Ok(DBOutput::StatementComplete(0));
        }
        let r = r.into_iter().next().unwrap();

        let header = r.head.fields.iter().map(|x| Kind(x.algebraic_type.clone())).collect();

        let output: Vec<Vec<_>> = r
            .data
            .into_iter()
            .map(|row| {
                row.data
                    .elements
                    .iter()
                    .map(|value| match value {
                        AlgebraicValue::Bool(x) => if *x { "1" } else { "0" }.to_string(),
                        // ^-- For compat with sqlite.
                        AlgebraicValue::I8(x) => x.to_string(),
                        AlgebraicValue::U8(x) => x.to_string(),
                        AlgebraicValue::I16(x) => x.to_string(),
                        AlgebraicValue::U16(x) => x.to_string(),
                        AlgebraicValue::I32(x) => x.to_string(),
                        AlgebraicValue::U32(x) => x.to_string(),
                        AlgebraicValue::I64(x) => x.to_string(),
                        AlgebraicValue::U64(x) => x.to_string(),
                        AlgebraicValue::I128(x) => x.to_string(),
                        AlgebraicValue::U128(x) => x.to_string(),
                        AlgebraicValue::F32(x) => format!("{:?}", x.as_ref()),
                        AlgebraicValue::F64(x) => format!("{:?}", x.as_ref()),
                        AlgebraicValue::String(x) => format!("'{}'", x),
                        x => x.to_satn(),
                    })
                    .collect()
            })
            .collect();

        Ok(DBOutput::Rows {
            types: header,
            rows: output,
        })
    }

    fn engine_name(&self) -> &str {
        "SpaceTimeDb"
    }
}<|MERGE_RESOLUTION|>--- conflicted
+++ resolved
@@ -82,11 +82,7 @@
     pub(crate) fn run_sql(&self, sql: &str) -> anyhow::Result<Vec<MemTable>> {
         self.conn.with_read_only(&ExecutionContext::default(), |tx| {
             let ast = compile_sql(&self.conn, tx, sql)?;
-<<<<<<< HEAD
-            let result = execute_sql(&self.conn, ast, Some(&QueryDebugInfo::from_source(sql)), self.auth)?;
-=======
-            let result = execute_sql(&self.conn, tx, ast, self.auth)?;
->>>>>>> 8524d244
+            let result = execute_sql(&self.conn, ast, self.auth)?;
             //remove comments to see which SQL worked. Can't collect it outside from lack of a hook in the external `sqllogictest` crate... :(
             //append_file(&std::path::PathBuf::from(".ok.sql"), sql)?;
             Ok(result)
