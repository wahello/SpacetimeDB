--- conflicted
+++ resolved
@@ -318,13 +318,6 @@
     /// Add the row referred to by `row_ref` to the index `self`,
     /// which must be keyed at `cols`.
     ///
-<<<<<<< HEAD
-    /// If `cols` is inconsistent with `self`,
-    /// or the `row_ref` has a row type other than that used for `self`,
-    /// this will behave oddly; it may return an error,
-    /// or may insert a nonsense value into the index.
-    /// Note, however, that it will not invoke undefined behavior.
-    ///
     /// The returned `usize` is the number of bytes used by the key.
     /// [`BTreeIndex::check_and_insert`] will use this
     /// to update the counter for [`BTreeIndex::num_key_bytes`].
@@ -332,26 +325,6 @@
     /// but we can only compute the size using type info within the [`TypedIndex`],
     /// so we have to return the size across this boundary.
     ///
-    /// Returns `Ok((Some(existing_row), key_size))` if this index was a unique index that was violated.
-    /// The new entry is not inserted to in that case.
-    ///
-    /// Returns `Ok((None, key_size))` if the new entry was successfully inserted into the index.
-    fn insert(
-        &mut self,
-        cols: &ColList,
-        row_ref: RowRef<'_>,
-    ) -> Result<(Option<RowPointer>, usize), InvalidFieldError> {
-        fn mm_insert_at_type<T: Ord + ReadColumn + KeySize>(
-            this: &mut Index<T>,
-            cols: &ColList,
-            row_ref: RowRef<'_>,
-        ) -> Result<(Option<RowPointer>, usize), InvalidFieldError> {
-            let col_pos = cols.as_singleton().unwrap();
-            let key: T = row_ref.read_col(col_pos).map_err(|_| col_pos)?;
-            let key_size = key.key_size_in_bytes();
-            this.insert(key, row_ref.pointer());
-            Ok((None, key_size))
-=======
     /// Returns `Errs(existing_row)` if this index was a unique index that was violated.
     /// The index is not inserted to in that case.
     ///
@@ -359,7 +332,7 @@
     ///
     /// 1. Caller promises that `cols` matches what was given at construction (`Self::new`).
     /// 2. Caller promises that the projection of `row_ref`'s type's equals the index's key type.
-    unsafe fn insert(&mut self, cols: &ColList, row_ref: RowRef<'_>) -> Result<(), RowPointer> {
+    unsafe fn insert(&mut self, cols: &ColList, row_ref: RowRef<'_>) -> Result<usize, RowPointer> {
         fn project_to_singleton_key<T: ReadColumn>(cols: &ColList, row_ref: RowRef<'_>) -> T {
             // Extract the column.
             let col_pos = cols.as_singleton();
@@ -388,35 +361,28 @@
             unsafe { T::unchecked_read_column(row_ref, col_layout) }
         }
 
-        fn mm_insert_at_type<T: Ord + ReadColumn>(
+        fn mm_insert_at_type<T: Ord + ReadColumn + KeySize>(
             this: &mut Index<T>,
             cols: &ColList,
             row_ref: RowRef<'_>,
-        ) -> Result<(), RowPointer> {
-            let key = project_to_singleton_key(cols, row_ref);
+        ) -> Result<usize, RowPointer> {
+            let key: T = project_to_singleton_key(cols, row_ref);
+            let key_size = key.key_size_in_bytes();
             this.insert(key, row_ref.pointer());
-            Ok(())
->>>>>>> 6f205976
+            Ok(key_size)
         }
         fn um_insert_at_type<T: Ord + ReadColumn + KeySize>(
             this: &mut UniqueIndex<T>,
             cols: &ColList,
             row_ref: RowRef<'_>,
-<<<<<<< HEAD
-        ) -> Result<(Option<RowPointer>, usize), InvalidFieldError> {
-            let col_pos = cols.as_singleton().unwrap();
-            let key: T = row_ref.read_col(col_pos).map_err(|_| col_pos)?;
+        ) -> Result<usize, RowPointer> {
+            let key: T = project_to_singleton_key(cols, row_ref);
             let key_size = key.key_size_in_bytes();
-            Ok((this.insert(key, row_ref.pointer()).copied(), key_size))
-        }
-        let (unique_violation, key_size) = match self {
-=======
-        ) -> Result<(), RowPointer> {
-            let key = project_to_singleton_key(cols, row_ref);
-            this.insert(key, row_ref.pointer()).map_err(|ptr| *ptr)
+            this.insert(key, row_ref.pointer())
+                .map_err(|ptr| *ptr)
+                .map(|_| key_size)
         }
         match self {
->>>>>>> 6f205976
             Self::Bool(idx) => mm_insert_at_type(idx, cols, row_ref),
             Self::U8(idx) => mm_insert_at_type(idx, cols, row_ref),
             Self::I8(idx) => mm_insert_at_type(idx, cols, row_ref),
@@ -432,17 +398,11 @@
             Self::I256(idx) => mm_insert_at_type(idx, cols, row_ref),
             Self::String(idx) => mm_insert_at_type(idx, cols, row_ref),
             Self::AV(this) => {
-<<<<<<< HEAD
-                let key = row_ref.project(cols)?;
+                // SAFETY: Caller promised that any `col` in `cols` is in-bounds of `row_ref`'s layout.
+                let key = unsafe { row_ref.project_unchecked(cols) };
                 let key_size = key.key_size_in_bytes();
                 this.insert(key, row_ref.pointer());
-                Ok((None, key_size))
-=======
-                // SAFETY: Caller promised that any `col` in `cols` is in-bounds of `row_ref`'s layout.
-                let key = unsafe { row_ref.project_unchecked(cols) };
-                this.insert(key, row_ref.pointer());
-                Ok(())
->>>>>>> 6f205976
+                Ok(key_size)
             }
             Self::UniqueBool(idx) => um_insert_at_type(idx, cols, row_ref),
             Self::UniqueU8(idx) => um_insert_at_type(idx, cols, row_ref),
@@ -459,20 +419,14 @@
             Self::UniqueI256(idx) => um_insert_at_type(idx, cols, row_ref),
             Self::UniqueString(idx) => um_insert_at_type(idx, cols, row_ref),
             Self::UniqueAV(this) => {
-<<<<<<< HEAD
-                let key = row_ref.project(cols)?;
-                let key_size = key.key_size_in_bytes();
-                Ok((this.insert(key, row_ref.pointer()).copied(), key_size))
-            }
-        }?;
-        Ok((unique_violation, key_size))
-=======
                 // SAFETY: Caller promised that any `col` in `cols` is in-bounds of `row_ref`'s layout.
                 let key = unsafe { row_ref.project_unchecked(cols) };
-                this.insert(key, row_ref.pointer()).map_err(|ptr| *ptr)
+                let key_size = key.key_size_in_bytes();
+                this.insert(key, row_ref.pointer())
+                    .map_err(|ptr| *ptr)
+                    .map(|_| key_size)
             }
         }
->>>>>>> 6f205976
     }
 
     /// Remove the row referred to by `row_ref` from the index `self`,
@@ -811,19 +765,6 @@
     /// Inserts `ptr` with the value `row` to this index.
     /// This index will extract the necessary values from `row` based on `self.indexed_columns`.
     ///
-<<<<<<< HEAD
-    /// Returns `Ok(Some(existing_row))` if this insertion would violate a unique constraint.
-    pub fn check_and_insert(&mut self, row_ref: RowRef<'_>) -> Result<Option<RowPointer>, InvalidFieldError> {
-        let (res, size_in_bytes) = self.idx.insert(&self.indexed_columns, row_ref)?;
-        if res.is_none() {
-            // No existing row; the new row was inserted.
-            // Update the `num_rows` and `num_key_bytes` counters
-            // to account for the new insertion.
-            self.num_rows += 1;
-            self.num_key_bytes += size_in_bytes as u64;
-        }
-        Ok(res)
-=======
     /// Returns `Err(existing_row)` if this insertion would violate a unique constraint.
     ///
     /// # Safety
@@ -837,8 +778,18 @@
         // SAFETY:
         // 1. We're passing the same `ColList` that was provided during construction.
         // 2. Forward the caller's proof obligation.
-        unsafe { self.idx.insert(&self.indexed_columns, row_ref) }
->>>>>>> 6f205976
+        let res = unsafe { self.idx.insert(&self.indexed_columns, row_ref) };
+        match res {
+            Ok(key_size) => {
+                // No existing row; the new row was inserted.
+                // Update the `num_rows` and `num_key_bytes` counters
+                // to account for the new insertion.
+                self.num_rows += 1;
+                self.num_key_bytes += key_size as u64;
+                Ok(())
+            }
+            Err(e) => Err(e),
+        }
     }
 
     /// Deletes `row_ref` with its indexed value `row_ref.project(&self.indexed_columns)` from this index.
