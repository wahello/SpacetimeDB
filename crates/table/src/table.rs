--- conflicted
+++ resolved
@@ -36,16 +36,8 @@
 /// The table stores the rows into a page manager
 /// and uses an internal map to ensure that no identical row is stored more than once.
 pub struct Table {
-<<<<<<< HEAD
     /// Page manager and row layout grouped together, for `RowRef` purposes.
     inner: TableInner,
-=======
-    /// The type of rows this table stores, with layout information included.
-    //
-    // Public because it's used in the `locking_tx_datastore` (in `core`)
-    // when constructing indexes.
-    pub row_layout: RowTypeLayout,
->>>>>>> b622c288
     /// The visitor program for `row_layout`.
     visitor_prog: VarLenVisitorProgram,
     /// Maps `RowHash -> [RowPointer]` where a [`RowPointer`] points into `pages`.
@@ -398,15 +390,6 @@
             self.delete_internal_skip_pointer_map(blob_store, ptr);
         };
 
-<<<<<<< HEAD
-=======
-        // Delete row from indices.
-        for (cols, index) in self.indexes.iter_mut() {
-            let deleted = index.delete(cols, &row_value, ptr).unwrap();
-            debug_assert!(deleted);
-        }
-
->>>>>>> b622c288
         Some(row_value)
     }
 
@@ -523,11 +506,7 @@
                 cols.clone(),
                 BTreeIndex::new(
                     index.index_id,
-<<<<<<< HEAD
                     &self.inner.row_layout,
-=======
-                    &self.row_layout,
->>>>>>> b622c288
                     cols,
                     index.is_unique,
                     index.name.clone(),
@@ -909,11 +888,8 @@
         let index_schema = schema.indexes[0].clone();
         let mut table = Table::new(schema, SquashedOffset::COMMITTED_STATE);
         let cols = ColList::new(0.into());
-<<<<<<< HEAD
+
         let index = BTreeIndex::new(index_schema.index_id, &table.inner.row_layout, &cols, true, index_name).unwrap();
-=======
-        let index = BTreeIndex::new(index_schema.index_id, &table.row_layout, &cols, true, index_name).unwrap();
->>>>>>> b622c288
         table.insert_index(&NullBlobStore, cols, index);
 
         // Insert the row (0, 0).
