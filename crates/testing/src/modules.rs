--- conflicted
+++ resolved
@@ -10,15 +10,9 @@
 use spacetimedb::client::{ClientActorId, ClientConnection, Protocol};
 use spacetimedb::database_logger::DatabaseLogger;
 use spacetimedb::db::Storage;
-<<<<<<< HEAD
 use spacetimedb_client_api::{ControlStateReadAccess, ControlStateWriteAccess, DatabaseDef, NodeDelegate};
-=======
-use spacetimedb::hash::hash_bytes;
 
 use spacetimedb::config::{FilesLocal, SpacetimeDbFiles};
-use spacetimedb::messages::control_db::HostType;
-use spacetimedb_client_api::{ControlCtx, ControlStateDelegate, WorkerCtx};
->>>>>>> e29cb678
 use spacetimedb_standalone::StandaloneEnv;
 
 fn start_runtime() -> Runtime {
@@ -146,14 +140,12 @@
     let address = env.create_address().await.unwrap();
     let program_bytes = read_module(name);
 
-<<<<<<< HEAD
     env.publish_database(
         &identity,
         DatabaseDef {
             address,
             program_bytes,
             num_replicas: 1,
-            trace_log: false,
         },
     )
     .await
@@ -161,19 +153,6 @@
 
     let database = env.get_database_by_address(&address).unwrap().unwrap();
     let instance = env.get_leader_database_instance_by_database(database.id).unwrap();
-=======
-    let program_bytes_addr = hash_bytes(&program_bytes);
-    env.object_db().insert_object(program_bytes).unwrap();
-
-    let host_type = HostType::Wasmer;
-
-    env.insert_database(&address, &identity, &program_bytes_addr, host_type, 1, true)
-        .await
-        .unwrap();
-
-    let database = env.get_database_by_address(&address).await.unwrap().unwrap();
-    let instance = env.get_leader_database_instance_by_database(database.id).await.unwrap();
->>>>>>> e29cb678
 
     let client_id = ClientActorId {
         identity,
