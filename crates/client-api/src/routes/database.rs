--- conflicted
+++ resolved
@@ -354,13 +354,9 @@
     State(worker_ctx): State<Arc<dyn WorkerCtx>>,
     Path(InfoParams { name_or_address }): Path<InfoParams>,
 ) -> axum::response::Result<impl IntoResponse> {
-<<<<<<< HEAD
     log::trace!("Trying to resolve address: {:?}", name_or_address);
-    let address = name_or_address.resolve(&*worker_ctx).await?;
+    let address = name_or_address.resolve(&*worker_ctx).await?.into();
     log::trace!("Resolved address to: {address:?}");
-=======
-    let address = name_or_address.resolve(&*worker_ctx).await?.into();
->>>>>>> 6dc3030e
     let database = worker_ctx_find_database(&*worker_ctx, &address)
         .await?
         .ok_or((StatusCode::NOT_FOUND, "No such database."))?;
