[workspace]
members = [
  "crates/bench",
  "crates/bindings-sys",
  "crates/bindings",
  "crates/bindings-macro",
  "crates/cli",
  "crates/client-api",
  "crates/client-api-messages",
  "crates/commitlog",
  "crates/core",
  "crates/data-structures",
  "crates/durability",
  "crates/lib",
  "crates/metrics",
  "crates/primitives",
  "crates/sats",
  "crates/sdk",
  "crates/sqltest",
  "crates/standalone",
  "crates/table",
  "crates/testing",
  "crates/vm",
  "modules/benchmarks",
  "modules/perf-test",
  "modules/rust-wasm-test",
  "modules/quickstart-chat",
  "modules/sdk-test",
  "modules/sdk-test-connect-disconnect",
  "modules/spacetimedb-quickstart",
  "crates/sdk/tests/test-client",
  "crates/sdk/tests/test-counter",
  "crates/sdk/tests/connect_disconnect_client",
  "tools/upgrade-version",
]
default-members = ["crates/cli"]
# cargo feature graph resolver. v2 is default in edition2021 but workspace
# manifests don't have editions.
resolver = "2"

[profile.release]
opt-level = 3
debug-assertions = false
overflow-checks = false
lto = "thin"
panic = 'unwind'
incremental = false
codegen-units = 16
rpath = false

[profile.release-fast]
inherits = "release"
lto = "thin"

[profile.dev]
opt-level = 0
debug = true
debug-assertions = true
overflow-checks = true
lto = false
panic = 'unwind'
incremental = true
codegen-units = 256
rpath = false

[profile.bench]
debug = true

[profile.test]
opt-level = 1
debug = true

[profile.profiling]
inherits = "release"
debug = true

[workspace.package]
version = "0.9.0"
edition = "2021"
# update rust-toolchain.toml too!
rust-version = "1.77.0"

[workspace.dependencies]
<<<<<<< HEAD
spacetimedb = { path = "crates/bindings", version = "0.9.0" }
spacetimedb-bindings-macro = { path = "crates/bindings-macro", version = "0.9.0" }
spacetimedb-bindings-sys = { path = "crates/bindings-sys", version = "0.9.0" }
spacetimedb-cli = { path = "crates/cli", version = "0.9.0" }
spacetimedb-client-api = { path = "crates/client-api", version = "0.9.0" }
spacetimedb-client-api-messages = { path = "crates/client-api-messages", version = "0.9.0" }
spacetimedb-commitlog = { path = "crates/commitlog", version = "0.9.0" }
spacetimedb-core = { path = "crates/core", version = "0.9.0" }
spacetimedb-data-structures = { path = "crates/data-structures", version = "0.9.0" }

spacetimedb-lib = { path = "crates/lib", default-features = false, version = "0.9.0" }
spacetimedb-metrics = { path = "crates/metrics", version = "0.9.0" }
spacetimedb-primitives = { path = "crates/primitives", version = "0.9.0" }
spacetimedb-sats = { path = "crates/sats", version = "0.9.0" }
spacetimedb-standalone = { path = "crates/standalone", version = "0.9.0" }
spacetimedb-table = { path = "crates/table", version = "0.9.0" }
spacetimedb-vm = { path = "crates/vm", version = "0.9.0" }
=======
spacetimedb = { path = "crates/bindings", version = "0.8.2" }
spacetimedb-bindings-macro = { path = "crates/bindings-macro", version = "0.8.2" }
spacetimedb-bindings-sys = { path = "crates/bindings-sys", version = "0.8.2" }
spacetimedb-cli = { path = "crates/cli", version = "0.8.2" }
spacetimedb-client-api = { path = "crates/client-api", version = "0.8.2" }
spacetimedb-client-api-messages = { path = "crates/client-api-messages", version = "0.8.2" }
spacetimedb-commitlog = { path = "crates/commitlog", version = "0.8.2" }
spacetimedb-core = { path = "crates/core", version = "0.8.2" }
spacetimedb-data-structures = { path = "crates/data-structures", version = "0.8.2" }
spacetimedb-durability = { path = "crates/durability", version = "0.8.2" }
spacetimedb-lib = { path = "crates/lib", default-features = false, version = "0.8.2" }
spacetimedb-metrics = { path = "crates/metrics", version = "0.8.2" }
spacetimedb-primitives = { path = "crates/primitives", version = "0.8.2" }
spacetimedb-sats = { path = "crates/sats", version = "0.8.2" }
spacetimedb-standalone = { path = "crates/standalone", version = "0.8.2" }
spacetimedb-table = { path = "crates/table", version = "0.8.2" }
spacetimedb-vm = { path = "crates/vm", version = "0.8.2" }
>>>>>>> 838e8696

ahash = "0.8"
anyhow = "1.0.68"
anymap = "0.12"
arrayvec = "0.7.2"
async-trait = "0.1.68"
axum = { version = "0.7", features = ["tracing"] }
axum-extra = { version = "0.9", features = ["typed-header"] }
backtrace = "0.3.66"
base64 = "0.21.2"
bitflags = "2.3.3"
bit-vec = "0.6"
blake3 = "1.5"
brotli = "3.5"
byte-unit = "4.0.18"
bytes = "1.2.1"
bytestring = { version = "1.2.0", features = ["serde"] }
cargo_metadata = "0.17.0"
chrono = { version = "0.4.24", default-features = false }
clap = { version = "4.2.4", features = ["derive"] }
colored = "2.0.0"
console = { version = "0.15.6" }
convert_case = "0.6.0"
crc32c = "0.6.4"
criterion = { version = "0.5.1", features = ["async", "async_tokio", "html_reports"] }
crossbeam-channel = "0.5"
cursive = { version = "0.20", default-features = false, features = ["crossterm-backend"] }
decorum = { version = "0.3.1", default-features = false, features = ["std"] }
derive_more = "0.99"
dirs = "5.0.1"
duct = "0.13.5"
either = "1.9"
email_address = "0.2.4"
enum-as-inner = "0.6"
enum-map = "2.6.3"
env_logger = "0.10"
flate2 = "1.0.24"
fs-err = "2.9.0"
fs2 = "0.4.3"
futures = "0.3"
futures-channel = "0.3"
getrandom = { version = "0.2.7", features = ["custom"] }
glob = "0.3.1"
hashbrown = { version = "0.14", features = ["rayon", "serde"] }
headers = "0.4"
hex = "0.4.3"
home = "0.5"
hostname = "^0.3"
http = "1.0"
humantime = "2.1.0"
hyper = "1.0"
hyper-util = { version = "0.1", features = ["tokio"] }
im = "15.1"
imara-diff = "0.1.3"
indexmap = "2.0.0"
indicatif = "0.16"
insta = { version = "1.21.0", features = ["toml"] }
is-terminal = "0.4"
itertools = "0.12"
jsonwebtoken = { version = "8.1.0" }
lazy_static = "1.4.0"
log = "0.4.17"
mimalloc = "0.1.39"
nohash-hasher = "0.2"
once_cell = "1.16"
parking_lot = { version = "0.12.1", features = ["send_guard", "arc_lock"] }
paste = "1.0"
pin-project-lite = "0.2.9"
postgres-types = "0.2.5"
proc-macro2 = "1.0"
prometheus = "0.13.0"
proptest = "1.4"
proptest-derive = "0.4"
prost = "0.10"
prost-build = { version = "0.10" }
quick-junit = { version = "0.3.2" }
quote = "1.0.8"
rand = "0.8.5"
rayon = "1.8"
rayon-core = "1.11.0"
regex = "1"
reqwest = { version = "0.12", features = ["stream", "json"] }
rusqlite = { version = "0.29.0", features = ["bundled", "column_decltype"] }
rust_decimal = { version = "1.29.1", features = ["db-tokio-postgres"] }
rustc-demangle = "0.1.21"
rustc-hash = "1.1.0"
rustyline = { version = "12.0.0", features = [] }
scoped-tls = "1.0.1"
scopeguard = "1.1.0"
sendgrid = "0.21"
serde = "1.0.136"
serde_json = { version = "1.0.87", features = ["raw_value"] }
serde_path_to_error = "0.1.9"
serde_with = { version = "3.3.0", features = ["base64", "hex"] }
serial_test = "2.0.0"
sha1 = "0.10.1"
sha3 = "0.10.0"
similar = "2.3"
slab = "0.4.7"
sled = "0.34.7"
smallvec = { version = "1.11", features = ["union", "const_generics"] }
socket2 = "0.5"
sqllogictest = "0.17"
sqllogictest-engines = "0.17"
sqlparser = "0.38.0"
strum = { version = "0.25.0", features = ["derive"] }
syn = { version = "2", features = ["full", "extra-traits"] }
syntect = { version = "5.0.0", default-features = false, features = ["default-fancy"] }
tabled = "0.14.0"
tar = "0.4"
tempdir = "0.3.7"
tempfile = "3.8"
termcolor = "1.2.0"
thiserror = "1.0.37"
tokio = { version = "1.34", features = ["full"] }
tokio-postgres = { version = "0.7.8", features = ["with-chrono-0_4"] }
tokio-tungstenite = { version = "0.21", features = ["native-tls"] }
tokio-util = { version = "0.7.4", features = ["time"] }
toml = "0.8"
tower-http = { version = "0.5", features = ["cors"] }
tracing = { version = "0.1.37", features = ["release_max_level_off"] }
tracing-appender = "0.2.2"
tracing-core = "0.1.31"
tracing-flame = "0.2.0"
tracing-log = "0.1.3"
tracing-subscriber = { version = "0.3.17", features = ["env-filter"] }
typed-arena = "2.0"
url = "2.3.1"
urlencoding = "2.1.2"
uuid = { version = "1.2.1", features = ["v4"] }
walkdir = "2.2.5"
wasmbin = "0.6"


wasmtime = { version = "15", default-features = false, features = ["cranelift", "demangle", "addr2line", "cache"] }

# We use the "ondemand" feature to allow connecting after the start,
# and reconnecting, from the tracy client to the database.
# TODO(George): Need to be able to remove "broadcast" in some build configurations.
tracing-tracy = { version = "0.10.4", features = [
  "enable",
  "system-tracing",
  "context-switch-tracing",
  "sampling",
  "code-transfer",
  "broadcast",
  "ondemand",
] }

# Vendor the openssl we rely on, rather than depend on a
# potentially very old system version.
openssl = { version = "0.10", features = ["vendored"] }

# Rocksdb ostorage backend, linked only if "rocksdb" feature enabled.
# if we link bzip, we get multiple defs
rocksdb = { version = "0.21.0", default-features = false, features = ["lz4"] }<|MERGE_RESOLUTION|>--- conflicted
+++ resolved
@@ -81,7 +81,6 @@
 rust-version = "1.77.0"
 
 [workspace.dependencies]
-<<<<<<< HEAD
 spacetimedb = { path = "crates/bindings", version = "0.9.0" }
 spacetimedb-bindings-macro = { path = "crates/bindings-macro", version = "0.9.0" }
 spacetimedb-bindings-sys = { path = "crates/bindings-sys", version = "0.9.0" }
@@ -91,7 +90,7 @@
 spacetimedb-commitlog = { path = "crates/commitlog", version = "0.9.0" }
 spacetimedb-core = { path = "crates/core", version = "0.9.0" }
 spacetimedb-data-structures = { path = "crates/data-structures", version = "0.9.0" }
-
+spacetimedb-durability = { path = "crates/durability", version = "0.9.0" }
 spacetimedb-lib = { path = "crates/lib", default-features = false, version = "0.9.0" }
 spacetimedb-metrics = { path = "crates/metrics", version = "0.9.0" }
 spacetimedb-primitives = { path = "crates/primitives", version = "0.9.0" }
@@ -99,25 +98,6 @@
 spacetimedb-standalone = { path = "crates/standalone", version = "0.9.0" }
 spacetimedb-table = { path = "crates/table", version = "0.9.0" }
 spacetimedb-vm = { path = "crates/vm", version = "0.9.0" }
-=======
-spacetimedb = { path = "crates/bindings", version = "0.8.2" }
-spacetimedb-bindings-macro = { path = "crates/bindings-macro", version = "0.8.2" }
-spacetimedb-bindings-sys = { path = "crates/bindings-sys", version = "0.8.2" }
-spacetimedb-cli = { path = "crates/cli", version = "0.8.2" }
-spacetimedb-client-api = { path = "crates/client-api", version = "0.8.2" }
-spacetimedb-client-api-messages = { path = "crates/client-api-messages", version = "0.8.2" }
-spacetimedb-commitlog = { path = "crates/commitlog", version = "0.8.2" }
-spacetimedb-core = { path = "crates/core", version = "0.8.2" }
-spacetimedb-data-structures = { path = "crates/data-structures", version = "0.8.2" }
-spacetimedb-durability = { path = "crates/durability", version = "0.8.2" }
-spacetimedb-lib = { path = "crates/lib", default-features = false, version = "0.8.2" }
-spacetimedb-metrics = { path = "crates/metrics", version = "0.8.2" }
-spacetimedb-primitives = { path = "crates/primitives", version = "0.8.2" }
-spacetimedb-sats = { path = "crates/sats", version = "0.8.2" }
-spacetimedb-standalone = { path = "crates/standalone", version = "0.8.2" }
-spacetimedb-table = { path = "crates/table", version = "0.8.2" }
-spacetimedb-vm = { path = "crates/vm", version = "0.8.2" }
->>>>>>> 838e8696
 
 ahash = "0.8"
 anyhow = "1.0.68"
