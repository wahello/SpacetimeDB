[workspace]
members = [
  "crates/standalone",
  "crates/lib",
  "crates/core",
  "crates/bindings-sys",
  "crates/bindings",
  "crates/bench",
  "crates/bindings-macro",
  "crates/cli",
  "crates/sats",
  "crates/testing",
  "crates/vm",
  "crates/client-api",
  "crates/sdk",
  "crates/client-api-messages",
  "crates/sqltest",
  "modules/rust-wasm-test",
  "modules/benchmarks",
  "modules/spacetimedb-quickstart",
  "modules/quickstart-chat",
  "modules/sdk-test",
  "modules/sdk-test-connect-disconnect",
  "crates/sdk/tests/test-counter",
  "crates/sdk/tests/test-client",
  "crates/sdk/tests/connect_disconnect_client",
]
default-members = ["crates/cli"]
# cargo feature graph resolver. v2 is default in edition2021 but workspace
# manifests don't have editions.
resolver = "2"

[profile.release]
opt-level = 3
debug-assertions = false
overflow-checks = false
lto = "thin"
panic = 'unwind'
incremental = false
codegen-units = 16
rpath = false

[profile.release-fast]
inherits = "release"
lto = "thin"

[profile.dev]
opt-level = 0
debug = true
debug-assertions = true
overflow-checks = true
lto = false
panic = 'unwind'
incremental = true
codegen-units = 256
rpath = false

[profile.bench]
debug = true

[workspace.dependencies]
ahash = "0.8.3"
anyhow = { version = "1.0.68", features = ["backtrace"] }
anymap = "0.12"
async-trait = "0.1.68"
axum = "0.6"
arrayvec = "0.7.2"
backtrace = "0.3.66"
base64 = "0.21.2"
bitflags = "2.3.3"
byte-unit = "4.0.18"
bytes = "1.2.1"
bytestring = { version = "1.2.0", features = ["serde"] }
cargo_metadata = "0.15.2"
chrono = { version = "0.4.24", default-features = false }
clap = { version = "4.2.4", features = ["derive"] }
colored = "2.0.0"
console = { version = "0.15.6" }
convert_case = "0.6.0"
criterion = { version = "0.4.0", features = [
  "async",
  "async_tokio",
  "html_reports",
] }
crossbeam-channel = "0.5"
cursive = "0.20"
decorum = { version = "0.3.1", default-features = false, features = ["std"] }
derive_more = "0.99.17"
dirs = "5.0.1"
duct = "0.13.5"
email_address = "0.2.4"
enum-as-inner = "0.6"
env_logger = "0.10"
flate2 = "1.0.24"
fs2 = "0.4.3"
fs-err = "2.9.0"
futures = "0.3"
futures-channel = "0.3"
genawaiter = "0.99.1"
getrandom = { version = "0.2.7", features = ["custom"] }
glob = "0.3.1"
hex = "0.4.3"
hostname = "^0.3"
home = "0.5"
http = "0.2.9"
humantime = "2.1.0"
hyper = "0.14.18"
im = "15.1"
imara-diff = "0.1.3"
indexmap = "1.9.2"
insta = { version = "1.21.0", features = ["toml"] }
is-terminal = "0.4"
itertools = "0.10.5"
jsonwebtoken = { version = "8.1.0" }
lazy_static = "1.4.0"
log = "0.4.17"
nonempty = "0.8.1"
once_cell = "1.16"
parking_lot = { version = "0.12.1", features = ["send_guard", "arc_lock"] }
pin-project-lite = "0.2.9"
postgres-types = "0.2.5"
proc-macro2 = "1.0"
prometheus = "0.13.0"
proptest = "1.2.0"
prost = "0.10"
prost-build = { version = "0.10" }
quick-junit = { version = "0.3.2" }
quote = "1.0.8"
rand = "0.8.5"
rayon-core = "1.11.0"
regex = "1"
reqwest = { version = "0.11.10", features = ["stream", "json"] }
rusqlite = { version = "0.29.0", features = ["bundled", "column_decltype"] }
rustc-demangle = "0.1.21"
rustc-hash = "1.1.0"
rust_decimal = { version = "1.29.1", features = ["db-tokio-postgres"] }
rustyline = { version = "12.0.0", features = [] }
scoped-tls = "1.0.1"
scopeguard = "1.1.0"
sendgrid = { version = "0.18.1", features = ["async"] }
serde = "1.0.136"
serde_json = { version = "1.0.87", features = ["raw_value"] }
serde_path_to_error = "0.1.9"
serde_with = { version = "2.2.0", features = ["base64", "hex"] }
serial_test = "2.0.0"
sha1 = "0.10.1"
sha3 = "0.10.0"
slab = "0.4.7"
sled = "0.34.7"
sqlparser = "0.34.0"
sqllogictest-engines = "0.13.0"
sqllogictest = "0.13.2"
strum = { version = "0.24.1", features = ["derive"] }
syn = { version = "2", features = ["full", "extra-traits"] }
syntect = { version = "5.0.0", default-features = false, features = [
  "default-fancy",
] }
tabled = "0.8.0"
tempdir = "0.3.7"
tempfile = "3.3"
termcolor = "1.2.0"
thiserror = "1.0.37"
tokio = { version = "1.25.1", features = ["full"] }
tokio-util = { version = "0.7.4", features = ["time"] }
tokio-postgres = { version = "0.7.8", features = ["with-chrono-0_4"] }
tokio-tungstenite = { version = "0.19", features = ["native-tls"] }
toml = "0.5"
<<<<<<< HEAD
tower-http = { version = "0.4.1", features = ["cors"]}
tracing = "0.1.37"
=======
tower-http = { version = "0.4.1", features = ["cors"] }
tracing = "0.1"
>>>>>>> 97ed85ef
tracing-appender = "0.2.2"
tracing-core = "0.1.31"
tracing-flame = "0.2.0"
tracing-log = "0.1.3"
tracing-subscriber = { version = "0.3.17", features = ["env-filter"] }
url = "2.3.1"
urlencoding = "2.1.2"
uuid = { version = "1.2.1", features = ["v4"] }
wasmbin = "0.6"

# wasmer prior to 4.1.1 had a signal handling bug on macOS.
wasmer = "4.1.1"
wasmer-middlewares = "4.1.1"
wasmer-types = "4.1.1"
wasmer-vm = "4.1.1"

wasmparser = "0.92.0"
wasmtime = { version = "7", default-features = false, features = ["cranelift"] }

# We use the "ondemand" feature to allow connecting after the start,
# and reconnecting, from the tracy client to the database.
# TODO(George): Need to be able to remove "broadcast" in some build configurations.
<<<<<<< HEAD
tracing-tracy = { version = "0.10.3", features = [ "enable", "system-tracing", "context-switch-tracing", "sampling", "code-transfer", "broadcast", "ondemand" ]}
=======
tracing-tracy = { version = "0.10.2", features = [
  "enable",
  "system-tracing",
  "context-switch-tracing",
  "sampling",
  "code-transfer",
  "broadcast",
  "ondemand",
] }
>>>>>>> 97ed85ef

# Vendor the openssl we rely on, rather than depend on a
# potentially very old system version.
openssl = { version = "0.10", features = ["vendored"] }

# Rocksdb ostorage backend, linked only if "rocksdb" feature enabled.
# if we link bzip, we get multiple defs
rocksdb = { version = "0.19.0", default-features = false, features = ["lz4"] }<|MERGE_RESOLUTION|>--- conflicted
+++ resolved
@@ -165,13 +165,8 @@
 tokio-postgres = { version = "0.7.8", features = ["with-chrono-0_4"] }
 tokio-tungstenite = { version = "0.19", features = ["native-tls"] }
 toml = "0.5"
-<<<<<<< HEAD
-tower-http = { version = "0.4.1", features = ["cors"]}
+tower-http = { version = "0.4.1", features = ["cors"] }
 tracing = "0.1.37"
-=======
-tower-http = { version = "0.4.1", features = ["cors"] }
-tracing = "0.1"
->>>>>>> 97ed85ef
 tracing-appender = "0.2.2"
 tracing-core = "0.1.31"
 tracing-flame = "0.2.0"
@@ -194,9 +189,6 @@
 # We use the "ondemand" feature to allow connecting after the start,
 # and reconnecting, from the tracy client to the database.
 # TODO(George): Need to be able to remove "broadcast" in some build configurations.
-<<<<<<< HEAD
-tracing-tracy = { version = "0.10.3", features = [ "enable", "system-tracing", "context-switch-tracing", "sampling", "code-transfer", "broadcast", "ondemand" ]}
-=======
 tracing-tracy = { version = "0.10.2", features = [
   "enable",
   "system-tracing",
@@ -206,7 +198,6 @@
   "broadcast",
   "ondemand",
 ] }
->>>>>>> 97ed85ef
 
 # Vendor the openssl we rely on, rather than depend on a
 # potentially very old system version.
